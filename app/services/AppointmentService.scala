--- conflicted
+++ resolved
@@ -335,13 +335,8 @@
             .filter { c => c.universityID === universityID && c.isProvisional }
             .result.head
         _ <- dao.updateClient(
-<<<<<<< HEAD
           client.copy(
-            state = AppointmentState.Confirmed,
-=======
-          clients.find(_.universityID == universityID).get.copy(
             state = AppointmentState.Accepted,
->>>>>>> ba812fc2
             cancellationReason = None
           )
         )
