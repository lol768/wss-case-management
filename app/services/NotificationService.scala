--- conflicted
+++ resolved
@@ -21,16 +21,6 @@
 
 @ImplementedBy(classOf[NotificationServiceImpl])
 trait NotificationService {
-<<<<<<< HEAD
-  def newRegistration(universityID: UniversityID)(implicit t: TimingContext): Future[ServiceResult[Activity]]
-  def registrationInvite(universityID: UniversityID)(implicit t: TimingContext): Future[ServiceResult[Activity]]
-  def newEnquiry(enquiry: Enquiry)(implicit t: TimingContext): Future[ServiceResult[Activity]]
-  def enquiryMessage(enquiry: Enquiry, sender: MessageSender)(implicit t: TimingContext): Future[ServiceResult[Activity]]
-  def enquiryReassign(enquiry: Enquiry)(implicit t: TimingContext): Future[ServiceResult[Activity]]
-  def newCaseOwner(newOwners: Set[Usercode], clientCase: Case)(implicit t: TimingContext): Future[ServiceResult[Activity]]
-  def caseReassign(clientCase: Case)(implicit t: TimingContext): Future[ServiceResult[Activity]]
-  def caseMessage(`case`: Case, client: UniversityID, sender: MessageSender)(implicit t: TimingContext): Future[ServiceResult[Activity]]
-=======
   def newRegistration(universityID: UniversityID)(implicit ac: AuditLogContext): Future[ServiceResult[Activity]]
   def registrationInvite(universityID: UniversityID)(implicit ac: AuditLogContext): Future[ServiceResult[Activity]]
   def newEnquiry(enquiry: Enquiry)(implicit ac: AuditLogContext): Future[ServiceResult[Activity]]
@@ -38,7 +28,7 @@
   def enquiryReassign(enquiry: Enquiry)(implicit ac: AuditLogContext): Future[ServiceResult[Activity]]
   def newCaseOwner(newOwners: Set[Usercode], clientCase: Case)(implicit ac: AuditLogContext): Future[ServiceResult[Activity]]
   def caseReassign(clientCase: Case)(implicit ac: AuditLogContext): Future[ServiceResult[Activity]]
->>>>>>> eab69fa7
+  def caseMessage(`case`: Case, client: UniversityID, sender: MessageSender)(implicit ac: AuditLogContext): Future[ServiceResult[Activity]]
 }
 
 @Singleton
@@ -140,7 +130,7 @@
       messageToClient(enquiry.universityID, enquiry.team, controllers.enquiries.routes.EnquiryMessagesController.messages(enquiry.key.get))
     }
 
-  private def enquiryMessageToTeam(enquiry: Enquiry)(implicit t: TimingContext) = {
+  private def enquiryMessageToTeam(enquiry: Enquiry)(implicit ac: AuditLogContext) = {
     withTeamUsers(enquiry.team) { users =>
       val url = s"https://$domain${controllers.admin.routes.TeamEnquiryController.messages(enquiry.key.get).url}"
 
@@ -167,7 +157,7 @@
     }
   }
 
-  private def messageToClient(client: UniversityID, team: Team, link: Call)(implicit t: TimingContext) = {
+  private def messageToClient(client: UniversityID, team: Team, link: Call)(implicit ac: AuditLogContext) = {
     withUser(client) { user =>
       val url = s"https://$domain${link.url}"
 
@@ -194,14 +184,14 @@
     }
   }
 
-  override def caseMessage(c: Case, client: UniversityID, sender: MessageSender)(implicit t: TimingContext): Future[ServiceResult[Activity]] =
+  override def caseMessage(c: Case, client: UniversityID, sender: MessageSender)(implicit ac: AuditLogContext): Future[ServiceResult[Activity]] =
     if (sender == MessageSender.Client)
       caseMessageToTeam(c)
     else {
       messageToClient(client, c.team, controllers.routes.IndexController.home()) // TODO no dedicated case message thread viewer atm; should there be?
     }
 
-  private def caseMessageToTeam(c: Case)(implicit t: TimingContext) = {
+  private def caseMessageToTeam(c: Case)(implicit ac: AuditLogContext) = {
     withTeamUsers(c.team) { users =>
       val url = s"https://$domain${controllers.admin.routes.CaseController.view(c.key.get).url}"
 
