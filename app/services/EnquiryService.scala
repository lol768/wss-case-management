--- conflicted
+++ resolved
@@ -14,7 +14,6 @@
 import play.api.libs.json.Json
 import warwick.core.timing.TimingContext
 import slick.jdbc.PostgresProfile.api._
-import slick.lifted.MappedProjection
 import warwick.sso.UniversityID
 
 import scala.concurrent.{ExecutionContext, Future}
@@ -36,15 +35,11 @@
     */
   def reassign(enquiry: Enquiry, team: Team, version: OffsetDateTime)(implicit ac: AuditLogContext): Future[ServiceResult[Enquiry]]
 
-<<<<<<< HEAD
-  def updateState(enquiry: Enquiry, targetState: EnquiryState)(implicit ac: AuditLogContext): Future[ServiceResult[Enquiry]]
-
-  def updateStateWithMessage(enquiry: Enquiry, targetState: EnquiryState, message: MessageSave)(implicit ac: AuditLogContext): Future[ServiceResult[Enquiry]]
-
-  def findEnquiriesForClient(client: UniversityID): Future[ServiceResult[Seq[(Enquiry, Seq[MessageData])]]]
-=======
+  def updateState(enquiry: Enquiry, targetState: EnquiryState, version: OffsetDateTime)(implicit ac: AuditLogContext): Future[ServiceResult[Enquiry]]
+
+  def updateStateWithMessage(enquiry: Enquiry, targetState: EnquiryState, message: MessageSave, version: OffsetDateTime)(implicit ac: AuditLogContext): Future[ServiceResult[Enquiry]]
+
   def findEnquiriesForClient(client: UniversityID)(implicit t: TimingContext): Future[ServiceResult[Seq[(Enquiry, Seq[MessageData])]]]
->>>>>>> d07cbd83
 
   def get(id: UUID)(implicit t: TimingContext): Future[ServiceResult[(Enquiry, Seq[MessageData])]]
 
@@ -107,20 +102,19 @@
       enquiry => notificationService.enquiryReassign(enquiry).map(_.right.map(_ => enquiry))
     ))
 
-<<<<<<< HEAD
-  override def updateState(enquiry: Enquiry, targetState: EnquiryState)(implicit ac: AuditLogContext): Future[ServiceResult[Enquiry]] = {
+  override def updateState(enquiry: Enquiry, targetState: EnquiryState, version: OffsetDateTime)(implicit ac: AuditLogContext): Future[ServiceResult[Enquiry]] = {
     auditService.audit(Symbol(s"Enquiry${targetState.entryName}"), enquiry.id.get.toString, 'Enquiry, Json.obj()) {
       daoRunner.run(
-        enquiryDao.update(enquiry.copy(state = targetState), enquiry.version)
-      ).map(Right.apply)
-    }
-  }
-
-  def updateStateWithMessage(enquiry: Enquiry, targetState: EnquiryState, message: MessageSave)(implicit ac: AuditLogContext): Future[ServiceResult[Enquiry]] = {
+        enquiryDao.update(enquiry.copy(state = targetState), version)
+      ).map(Right.apply)
+    }
+  }
+
+  def updateStateWithMessage(enquiry: Enquiry, targetState: EnquiryState, message: MessageSave, version: OffsetDateTime)(implicit ac: AuditLogContext): Future[ServiceResult[Enquiry]] = {
     auditService.audit(Symbol(s"Enquiry${targetState.entryName}WithMessage"), enquiry.id.get.toString, 'Enquiry, Json.obj()) {
       daoRunner.run(
         addMessageDBIO(enquiry, message).andThen(
-          enquiryDao.update(enquiry.copy(state = targetState), enquiry.version)
+          enquiryDao.update(enquiry.copy(state = targetState), version)
         )
       ).map(Right.apply)
     }.flatMap(_.fold(
@@ -129,10 +123,7 @@
     ))
   }
 
-  override def findEnquiriesForClient(client: UniversityID): Future[ServiceResult[Seq[(Enquiry, Seq[MessageData])]]] = {
-=======
   override def findEnquiriesForClient(client: UniversityID)(implicit t: TimingContext): Future[ServiceResult[Seq[(Enquiry, Seq[MessageData])]]] = {
->>>>>>> d07cbd83
     val query = enquiryDao.findByClientQuery(client).withMessages
       .sortBy {
         case (e, m) => (e.version.reverse, m.map(_.created))
