--- conflicted
+++ resolved
@@ -19,10 +19,7 @@
 import helpers.{JavaTime, ServiceResults}
 import javax.inject.{Inject, Singleton}
 import play.api.libs.json.Json
-<<<<<<< HEAD
-=======
 import services.EnquiryService._
->>>>>>> 13ba313b
 import slick.lifted.Query
 import warwick.core.timing.TimingContext
 import warwick.sso.{UniversityID, Usercode}
@@ -330,18 +327,8 @@
       .join(Message.messages.table)
       .on { case (((e, _), (_, c)), m) => m.ownerId === e.id && m.created === c }
       .map { case (((e, c), _), m) => (e, c, m)}
-<<<<<<< HEAD
-      .distinctOn { case (e, _, _) => e.id } // handle the slim possibility of two messages with exactly the same created date
-      .filter{ case (_, _, m) => m.sender === lastSender }
-      .map { case (e, c, m) =>
-        val mostRecentUpdate = slick.lifted.Case.If(m.created > e.version).Then(m.created).Else(e.version)
-        (e, c, mostRecentUpdate)
-      }
-      .sortBy{ case (_, _, lu) => lu.desc }
-=======
       .distinctOn { case (e, c, m) => e.id } // handle the slim possibility of two messages with exactly the same created date
       .filter { case (_, _, m) => m.sender === lastSender }
->>>>>>> 13ba313b
 
   private def findEnquiriesWithLastSender(daoQuery: Query[Enquiries, StoredEnquiry, Seq], lastSender: MessageSender, page: Page)(implicit t: TimingContext): Future[ServiceResult[Seq[EnquiryListRender]]] =
     daoRunner.run(
@@ -359,38 +346,18 @@
       })
     }
 
-<<<<<<< HEAD
-  private def findEnquiries(daoQuery: Query[Enquiries, StoredEnquiry, Seq], page: Option[Page])(implicit t: TimingContext): Future[ServiceResult[Seq[EnquiryListRender]]] = {
-    val query = daoQuery
-      .withClient
-      .join(Message.lastUpdatedEnquiryMessage)
-      .on { case ((e, _), (id, _)) => e.id === id }
-      .map { case ((e, c), (_, messageCreated)) =>
-        val MinDate = OffsetDateTime.from(Instant.EPOCH.atOffset(ZoneOffset.UTC))
-        val lastModified = messageCreated.getOrElse(MinDate)
-        val mostRecentUpdate = slick.lifted.Case.If(lastModified > e.version).Then(lastModified).Else(e.version)
-        (e, c, mostRecentUpdate)
-      }
-      .sortBy{ case (_, _, lu) => lu.desc }
-=======
   private def countEnquiriesWithLastSender(daoQuery: Query[Enquiries, StoredEnquiry, Seq], lastSender: MessageSender)(implicit t: TimingContext): Future[ServiceResult[Int]] =
     daoRunner.run(
       filterEnquiriesWithLastSender(daoQuery, lastSender)
         .length
         .result
     ).map(Right.apply)
->>>>>>> 13ba313b
 
   private def findEnquiries(daoQuery: Query[Enquiries, StoredEnquiry, Seq], page: Page)(implicit t: TimingContext): Future[ServiceResult[Seq[EnquiryListRender]]] =
     daoRunner.run(
       daoQuery
         .withClient
-        .join(
-          Message.messages.table
-            .filter(_.ownerType === (MessageOwner.Enquiry: MessageOwner))
-            .groupBy { m => m.ownerId }
-            .map { case (id, m) => (id, m.map(_.created).max) }
-        )
+        .join(Message.lastUpdatedEnquiryMessage)
         .on { case ((e, _), (id, _)) => e.id === id }
         .map { case ((e, c), (_, messageCreated)) =>
           val MinDate = OffsetDateTime.from(Instant.EPOCH.atOffset(ZoneOffset.UTC))
