package services

import java.time.OffsetDateTime
import java.util.UUID

import akka.Done
import com.google.common.io.ByteSource
import com.google.inject.ImplementedBy
import domain.CustomJdbcTypes._
import domain.ExtendedPostgresProfile.api._
import domain.Pagination._
import domain.QueryHelpers._
import domain.dao.CaseDao._
import domain.dao.DSADao.{StoredDSAApplication, StoredDSAFundingType}
import domain.dao.MemberDao.StoredMember
import domain.dao.UploadedFileDao.StoredUploadedFile
import domain.dao._
import domain.{Page, _}
import helpers.ServiceResults
import helpers.ServiceResults.Implicits._
import helpers.ServiceResults.{ServiceError, ServiceResult}
import javax.inject.{Inject, Singleton}
import play.api.libs.json.Json
import services.CaseService._
import warwick.core.helpers.JavaTime
import warwick.core.timing.TimingContext
import warwick.sso.{UniversityID, UserLookupService, Usercode}

import scala.concurrent.{ExecutionContext, Future}
import scala.language.higherKinds

@ImplementedBy(classOf[CaseServiceImpl])
trait CaseService {
  def create(c: CaseSave, clients: Set[UniversityID], tags: Set[CaseTag], team: Team, originalEnquiry: Option[UUID], dsaApplication: Option[DSAApplicationSave])(implicit ac: AuditLogContext): Future[ServiceResult[Case]]

  def find(id: UUID)(implicit t: TimingContext): Future[ServiceResult[Case]]
  def find(ids: Seq[UUID])(implicit t: TimingContext): Future[ServiceResult[Seq[Case]]]
  def find(caseKey: IssueKey)(implicit t: TimingContext): Future[ServiceResult[Case]]
  def findAll(id: Set[UUID])(implicit t: TimingContext): Future[ServiceResult[Seq[Case]]]
  def findForView(caseKey: IssueKey)(implicit ac: AuditLogContext): Future[ServiceResult[Case]]
  def findAllForClient(universityID: UniversityID)(implicit t: TimingContext): Future[ServiceResult[Seq[CaseRender]]]
  def listForClient(universityID: UniversityID)(implicit t: TimingContext): Future[ServiceResult[Seq[CaseListRender]]]
  def findForClient(id: UUID, universityID: UniversityID)(implicit ac: AuditLogContext): Future[ServiceResult[CaseRender]]
  def findRecentlyViewed(teamMember: Usercode, limit: Int)(implicit t: TimingContext): Future[ServiceResult[Seq[Case]]]
  def search(query: CaseSearchQuery, limit: Int)(implicit t: TimingContext): Future[ServiceResult[Seq[Case]]]

  def update(caseID: UUID, c: CaseSave, clients: Set[UniversityID], tags: Set[CaseTag], dsaApplication: Option[DSAApplicationSave], caseVersion: OffsetDateTime)(implicit ac: AuditLogContext): Future[ServiceResult[Case]]
  def updateState(caseID: UUID, targetState: IssueState, version: OffsetDateTime, caseNote: CaseNoteSave)(implicit ac: AuditLogContext): Future[ServiceResult[Case]]

  def getCaseTags(caseIds: Set[UUID])(implicit t: TimingContext): Future[ServiceResult[Map[UUID, Set[CaseTag]]]]
  def getCaseTags(id: UUID)(implicit t: TimingContext): Future[ServiceResult[Set[CaseTag]]]
  def setCaseTags(caseId: UUID, tags: Set[CaseTag])(implicit ac: AuditLogContext): Future[ServiceResult[Set[CaseTag]]]

  def addLink(linkType: CaseLinkType, outgoingID: UUID, incomingID: UUID, caseNote: CaseNoteSave)(implicit ac: AuditLogContext): Future[ServiceResult[StoredCaseLink]]
  def getLinks(caseID: UUID)(implicit t: TimingContext): Future[ServiceResult[(Seq[CaseLink], Seq[CaseLink])]]
  def deleteLink(caseID: UUID, linkID: UUID, version: OffsetDateTime)(implicit ac: AuditLogContext): Future[ServiceResult[Done]]

  def addGeneralNote(caseID: UUID, note: CaseNoteSave)(implicit ac: AuditLogContext): Future[ServiceResult[CaseNote]]
  def addNoteDBIO(caseID: UUID, noteType: CaseNoteType, note: CaseNoteSave)(implicit ac: AuditLogContext): DBIO[StoredCaseNote]
  def getNote(id: UUID)(implicit t: TimingContext): Future[ServiceResult[NoteAndCase]]
  def getNotes(caseID: UUID)(implicit t: TimingContext): Future[ServiceResult[Seq[CaseNote]]]
  def updateNote(caseID: UUID, noteID: UUID, note: CaseNoteSave, version: OffsetDateTime)(implicit ac: AuditLogContext): Future[ServiceResult[CaseNote]]
  def deleteNote(caseID: UUID, noteID: UUID, version: OffsetDateTime)(implicit ac: AuditLogContext): Future[ServiceResult[Done]]

  def listOpenCases(team: Team, page: Page)(implicit t: TimingContext): Future[ServiceResult[Seq[CaseListRender]]]
  def countOpenCases(team: Team)(implicit t: TimingContext): Future[ServiceResult[Int]]
  def listOpenCases(owner: Usercode, page: Page)(implicit t: TimingContext): Future[ServiceResult[Seq[CaseListRender]]]
  def countOpenCases(owner: Usercode)(implicit t: TimingContext): Future[ServiceResult[Int]]

  def listClosedCases(team: Team, page: Page)(implicit t: TimingContext): Future[ServiceResult[Seq[CaseListRender]]]
  def countClosedCases(team: Team)(implicit t: TimingContext): Future[ServiceResult[Int]]
  def listClosedCases(owner: Usercode, page: Page)(implicit t: TimingContext): Future[ServiceResult[Seq[CaseListRender]]]
  def countClosedCases(owner: Usercode)(implicit t: TimingContext): Future[ServiceResult[Int]]

  def countOpenedSince(team: Team, date: OffsetDateTime)(implicit t: TimingContext): Future[ServiceResult[Int]]
  def countClosedSince(team: Team, date: OffsetDateTime)(implicit t: TimingContext): Future[ServiceResult[Int]]

  def getOwners(ids: Set[UUID])(implicit t: TimingContext): Future[ServiceResult[Map[UUID, Set[Member]]]]
  def setOwners(id: UUID, owners: Set[Usercode])(implicit ac: AuditLogContext): Future[ServiceResult[UpdateDifferencesResult[Owner]]]

  def getClients(ids: Set[UUID])(implicit t: TimingContext): Future[ServiceResult[Map[UUID, Set[Client]]]]
  def getClients(id: UUID)(implicit t: TimingContext): Future[ServiceResult[Set[Client]]]

  def addDocument(caseID: UUID, document: CaseDocumentSave, in: ByteSource, file: UploadedFileSave, caseNote: CaseNoteSave)(implicit ac: AuditLogContext): Future[ServiceResult[CaseDocument]]
  def getDocuments(caseID: UUID)(implicit t: TimingContext): Future[ServiceResult[Seq[CaseDocument]]]
  def deleteDocument(caseID: UUID, documentID: UUID, version: OffsetDateTime)(implicit ac: AuditLogContext): Future[ServiceResult[Done]]

  def addMessage(`case`: Case, client: UniversityID, message: MessageSave, files: Seq[(ByteSource, UploadedFileSave)])(implicit ac: AuditLogContext): Future[ServiceResult[(MessageData, Seq[UploadedFile])]]
  def hasMessagesForClient(id: UUID, client: UniversityID)(implicit t: TimingContext): Future[ServiceResult[Boolean]]
  def getCaseMessages(id: UUID)(implicit t: TimingContext): Future[ServiceResult[CaseMessages]]

  def reassign(c: Case, team: Team, caseType: Option[CaseType], note: CaseNoteSave, version: OffsetDateTime)(implicit ac: AuditLogContext): Future[ServiceResult[Case]]

  def getHistory(id: UUID)(implicit ac: AuditLogContext): Future[ServiceResult[CaseHistory]]

  def findFromOriginalEnquiry(enquiryId: UUID)(implicit t: TimingContext): Future[ServiceResult[Seq[Case]]]

  def getLastUpdatedForClients(clients: Set[UniversityID])(implicit t: TimingContext): Future[ServiceResult[Map[UniversityID, Option[OffsetDateTime]]]]

  def findDSAApplication(`case`: Case)(implicit t: TimingContext): Future[ServiceResult[Option[DSAApplication]]]
}

@Singleton
class CaseServiceImpl @Inject() (
  auditService: AuditService,
  ownerService: OwnerService,
  uploadedFileService: UploadedFileService,
  notificationService: NotificationService,
  appointmentService: AppointmentService,
  userLookupService: UserLookupService,
  permissionsService: PermissionService,
  clientService: ClientService,
  memberService: MemberService,
  daoRunner: DaoRunner,
  dao: CaseDao,
  dsaDao: DSADao,
  messageDao: MessageDao,
)(implicit ec: ExecutionContext) extends CaseService {

  private def createStoredCase(id: UUID, key: IssueKey, save: CaseSave, team: Team, originalEnquiry: Option[UUID], dsaApplication: Option[UUID]): StoredCase =
    StoredCase(
      id = id,
      key = key,
      subject = save.subject,
      created = JavaTime.offsetDateTime,
      team: Team,
      version = JavaTime.offsetDateTime,
      state = IssueState.Open,
      incidentDate = save.incident.map(_.incidentDate),
      onCampus = save.incident.map(_.onCampus),
      notifiedPolice = save.incident.map(_.notifiedPolice),
      notifiedAmbulance = save.incident.map(_.notifiedAmbulance),
      notifiedFire = save.incident.map(_.notifiedFire),
      originalEnquiry = originalEnquiry,
      caseType = save.caseType,
      cause = save.cause,
      dsaApplication = dsaApplication,
      clientRiskTypes = save.clientRiskTypes.map(_.entryName).toList.sorted,
<<<<<<< HEAD
      studentSupportIssueTypes = save.studentSupportIssueTypes.map(_.entryName).toList.sorted,
      studentSupportIssueTypeOther = StudentSupportIssueType.otherValue(save.studentSupportIssueTypes)
=======
      counsellingServicesIssues = save.counsellingServicesIssues.map(_.entryName).toList.sorted
>>>>>>> 77d35b56
    )

  override def create(c: CaseSave, clients: Set[UniversityID], tags: Set[CaseTag], team: Team, originalEnquiry: Option[UUID], application: Option[DSAApplicationSave])(implicit ac: AuditLogContext): Future[ServiceResult[Case]] = {
    val id = UUID.randomUUID()

    auditService.audit('CaseSave, id.toString, 'Case, Json.obj()) {
      clientService.getOrAddClients(clients).successFlatMapTo { _ =>
        val now = JavaTime.offsetDateTime

        val dsaInsert: DBIO[Option[StoredDSAApplication]] =
          application.map(a => dsaDao.insert(a.asStoredApplication(UUID.randomUUID(), now)).map(Some.apply)).getOrElse(DBIO.successful(None))

        def fundingTypesInsert(newApplication: Option[UUID]): DBIO[Seq[StoredDSAFundingType]] = (for {
          a <- application
          na <- newApplication
        } yield dsaDao.insertFundingTypes(a.fundingTypes.map { ft => StoredDSAFundingType(na, ft, now) })).getOrElse(DBIO.successful(Nil))

        daoRunner.run(for {
          nextId <- sql"SELECT nextval('SEQ_CASE_ID')".as[Int].head
          dsa <- dsaInsert
          _ <- fundingTypesInsert(dsa.map(_.id))
          inserted <- dao.insert(createStoredCase(id, IssueKey(IssueKeyType.Case, nextId), c, team, originalEnquiry, dsa.map(_.id)))
          _ <- dao.insertClients(clients.map { universityId => StoredCaseClient(id, universityId, now) })
          _ <- dao.insertTags(tags.map { t => StoredCaseTag(id, t, now) })
        } yield inserted).map { sc => Right(sc.asCase) }
      }
    }
  }

  override def find(id: UUID)(implicit t: TimingContext): Future[ServiceResult[Case]] =
    daoRunner.run(dao.find(id)).map { sc => ServiceResults.success(sc.asCase) }.recover {
      case _: NoSuchElementException => ServiceResults.error[Case](s"Could not find a Case with ID $id")
    }

  override def find(ids: Seq[UUID])(implicit t: TimingContext): Future[ServiceResult[Seq[Case]]] =
    daoRunner.run(dao.find(ids.toSet)).map { cases =>
      val lookup = cases.groupBy(_.id).mapValues(_.head.asCase)

      if (ids.forall(lookup.contains))
        Right(ids.map(lookup.apply))
      else
        Left(ids.filterNot(lookup.contains).toList.map { id => ServiceError(s"Could not find a Case with ID $id") })
    }

  override def find(caseKey: IssueKey)(implicit t: TimingContext): Future[ServiceResult[Case]] =
    daoRunner.run(dao.find(caseKey)).map { sc => ServiceResults.success(sc.asCase) }.recover {
      case _: NoSuchElementException => ServiceResults.error[Case](s"Could not find a Case with key ${caseKey.string}")
    }

  override def findAll(ids: Set[UUID])(implicit t: TimingContext): Future[ServiceResult[Seq[Case]]] =
    if (ids.isEmpty) Future.successful(Right(Nil))
    else daoRunner.run(dao.find(ids)).map { sc => Right(sc.map(_.asCase)) }

  override def findForView(caseKey: IssueKey)(implicit ac: AuditLogContext): Future[ServiceResult[Case]] =
    auditService.audit('CaseView, (c: Case) => c.id.toString, 'Case, Json.obj()) {
      find(caseKey)
    }

  override def findAllForClient(universityID: UniversityID)(implicit t: TimingContext): Future[ServiceResult[Seq[CaseRender]]] = {
    withClientMessagesAndNotes(universityID, dao.findByClientQuery(universityID)).map(Right.apply)
  }

  override def listForClient(universityID: UniversityID)(implicit t: TimingContext): Future[ServiceResult[Seq[CaseListRender]]] = {
    daoRunner.run(
      dao.findByClientQuery(universityID)
        .withLastUpdated
        .sortBy { case (_, lu) => lu.desc }
        .result
    ).map { results => Right(results.map { case (c, lastUpdated) => CaseListRender(c.asCase, lastUpdated) }) }
  }

  override def findForClient(id: UUID, universityID: UniversityID)(implicit ac: AuditLogContext): Future[ServiceResult[CaseRender]] = {
    auditService.audit('CaseView, id.toString, 'Case, Json.obj()) {
      withClientMessagesAndNotes(universityID, dao.findByIDQuery(id)).map(r => Right(r.head))
    }
  }

  private def withClientMessagesAndNotes(universityID: UniversityID, query: Query[Cases, StoredCase, Seq])(implicit t: TimingContext): Future[Seq[CaseRender]] = {
    daoRunner.run(for {
      withMessages <- query.withMessages
        .map { case (c, mf) => (c,
          mf.filter { case (m, _, _) => m.client === universityID }
        )
        }
        .result
      notes <- dao.findNotesQuery(withMessages.map { case (c, _) => c.id }.toSet).withMember.result
    } yield (withMessages, notes)).map { case (withMessages, notes) =>
      groupTuples(withMessages, notes)
    }
  }

  override def findRecentlyViewed(teamMember: Usercode, limit: Int)(implicit t: TimingContext): Future[ServiceResult[Seq[Case]]] =
    auditService.findRecentTargetIDsByOperation('CaseView, teamMember, limit).flatMap(_.fold(
      errors => Future.successful(Left(errors)),
      ids => find(ids.map(UUID.fromString))
    ))

  override def search(query: CaseSearchQuery, limit: Int)(implicit t: TimingContext): Future[ServiceResult[Seq[Case]]] =
    daoRunner.run(dao.searchQuery(query).take(limit).result).map { sc => Right(sc.map(_.asCase)) }

  override def update(caseID: UUID, c: CaseSave, clients: Set[UniversityID], tags: Set[CaseTag], application: Option[DSAApplicationSave], caseVersion: OffsetDateTime)(implicit ac: AuditLogContext): Future[ServiceResult[Case]] = {
    auditService.audit('CaseUpdate, caseID.toString, 'Case, Json.obj()) {
      clientService.getOrAddClients(clients).successFlatMapTo { _ =>
        val now = JavaTime.offsetDateTime

        daoRunner.run(for {
          existing <- dao.find(caseID)
          existingDSA <- existing.dsaApplication match {
            case Some(dsaID) => findDSAApplicationDBIO(dsaID).map(Some.apply)
            case _ => DBIO.successful(None)
          }
          dsa <- (application, existingDSA) match {
            case (Some(a), Some(e)) => dsaDao.update(a.asStoredApplication(existing.dsaApplication.get, e.lastUpdated)).map(Some.apply)
            case (Some(a), None) => dsaDao.insert(a.asStoredApplication(UUID.randomUUID(), now)).map(Some.apply) // create a new DSA application
            case (None, Some(e)) => dsaDao.delete(e.asStoredApplication(existing.dsaApplication.get)).map(_ => None) // delete the existing DSA application
            case _ => DBIO.successful(None)
          }
          updated <- dao.update(
            // We re-construct the whole StoredCase here so that missing a value will throw a compile error
            StoredCase(
              id = existing.id,
              key = existing.key,
              subject = c.subject,
              created = existing.created,
              team = existing.team,
              version = JavaTime.offsetDateTime,
              state = existing.state,
              incidentDate = c.incident.map(_.incidentDate),
              onCampus = c.incident.map(_.onCampus),
              notifiedPolice = c.incident.map(_.notifiedPolice),
              notifiedAmbulance = c.incident.map(_.notifiedAmbulance),
              notifiedFire = c.incident.map(_.notifiedFire),
              originalEnquiry = existing.originalEnquiry,
              caseType = c.caseType,
              cause = c.cause,
              dsaApplication = dsa.map(_.id),
              clientRiskTypes = c.clientRiskTypes.map(_.entryName).toList.sorted,
<<<<<<< HEAD
              studentSupportIssueTypes = c.studentSupportIssueTypes.map(_.entryName).toList,
              studentSupportIssueTypeOther = StudentSupportIssueType.otherValue(c.studentSupportIssueTypes)
=======
              counsellingServicesIssues = c.counsellingServicesIssues.map(_.entryName).toList.sorted
>>>>>>> 77d35b56
            ),
            caseVersion
          )
          _ <- updateDifferencesDBIO[StoredCaseClient, UniversityID](
            clients,
            dao.findClientsQuery(Set(caseID)).map { case (client, _) => client },
            _.universityID,
            id => StoredCaseClient(caseID, id, now),
            dao.insertClients,
            dao.deleteClients
          )
          _ <- updateDifferencesDBIO[StoredDSAFundingType, DSAFundingType](
            application.map(_.fundingTypes).getOrElse(Set()),
            dsaDao.findFundingTypesQuery(existing.dsaApplication.orElse(dsa.map(_.id)).toSet),
            _.fundingType,
            ft => StoredDSAFundingType(dsa.get.id, ft, now),
            dsaDao.insertFundingTypes,
            dsaDao.deleteFundingTypes
          )
          _ <- updateDifferencesDBIO[StoredCaseTag, CaseTag](
            tags,
            dao.findTagsQuery(Set(caseID)),
            _.caseTag,
            t => StoredCaseTag(caseID, t, now),
            dao.insertTags,
            dao.deleteTags
          )
        } yield updated).map { sc => Right(sc.asCase) }
      }
    }
  }

  override def updateState(caseID: UUID, targetState: IssueState, version: OffsetDateTime, caseNote: CaseNoteSave)(implicit ac: AuditLogContext): Future[ServiceResult[Case]] = {
    val noteType = targetState match {
      case IssueState.Closed => CaseNoteType.CaseClosed
      case IssueState.Reopened => CaseNoteType.CaseReopened
      case _ => throw new IllegalArgumentException(s"Invalid target state $targetState")
    }

    auditService.audit(Symbol(s"Case${targetState.entryName}"), caseID.toString, 'Case, Json.obj()) {
      memberService.getOrAddMember(caseNote.teamMember).successFlatMapTo(_ =>
        daoRunner.run(for {
          clientCase <- dao.find(caseID)
          updated <- dao.update(clientCase.copy(state = targetState), version)
          _ <- addNoteDBIO(caseID, noteType, caseNote)
        } yield updated).map { sc => Right(sc.asCase) }
      )
    }
  }

  override def getCaseTags(caseIds: Set[UUID])(implicit t: TimingContext): Future[ServiceResult[Map[UUID, Set[CaseTag]]]] =
    daoRunner.run(dao.findTagsQuery(caseIds).result)
      .map(_.groupBy(_.caseId).mapValues(_.map(_.caseTag).toSet))
      .map(Right.apply)

  override def getCaseTags(id: UUID)(implicit t: TimingContext): Future[ServiceResult[Set[CaseTag]]] = {
    getCaseTags(Set(id)).map(_.right.map(_.getOrElse(id, Set.empty)))
  }

  override def setCaseTags(caseId: UUID, tags: Set[CaseTag])(implicit ac: AuditLogContext): Future[ServiceResult[Set[CaseTag]]] =
    auditService.audit('CaseSetTags, caseId.toString, 'Case, Json.toJson(tags)) {
      val now = JavaTime.offsetDateTime
      daoRunner.run(updateDifferencesDBIO[StoredCaseTag, CaseTag](
        tags,
        dao.findTagsQuery(Set(caseId)),
        _.caseTag,
        t => StoredCaseTag(caseId, t, now),
        dao.insertTags,
        dao.deleteTags
      )).map(_ => Right(tags))
    }

  override def addLink(linkType: CaseLinkType, outgoingID: UUID, incomingID: UUID, caseNote: CaseNoteSave)(implicit ac: AuditLogContext): Future[ServiceResult[StoredCaseLink]] =
    auditService.audit('CaseLinkSave, outgoingID.toString, 'Case, Json.obj("to" -> incomingID.toString, "note" -> caseNote.text)) {
      memberService.getOrAddMember(caseNote.teamMember).successFlatMapTo(_ =>
        daoRunner.run(for {
          outNote <- addNoteDBIO(outgoingID, CaseNoteType.AssociatedCase, caseNote)
          // add a note to the linked case - will bump last modified on that case. May want to show it in the UI at some point but won't be exposed for now
          _ <- addNoteDBIO(incomingID, CaseNoteType.AssociatedCase, caseNote)
          link <- dao.insertLink(StoredCaseLink(UUID.randomUUID(), linkType, outgoingID, incomingID, outNote.id, caseNote.teamMember))
        } yield link).map(Right.apply)
      )
    }

  private def getLinksDBIO(caseID: UUID): DBIO[(Seq[CaseLink], Seq[CaseLink])] =
    dao.findLinksQuery(caseID).withMember
      .join(CaseDao.cases.table).on { case ((l, _), c) => l.outgoingCaseID === c.id }
      .flattenJoin
      .join(CaseDao.cases.table).on { case ((l, _, _), i) => l.incomingCaseID === i.id }
      .flattenJoin
      .join(CaseDao.caseNotes.table.withMember).on { case ((l, _, _, _), (n, _)) => l.caseNote === n.id }
      .map { case ((l, lm, o, i), (n, nm)) => (l, lm, o, i, n, nm) }
      .result
      .map { results =>
        results.map { case (link, linkMember, outgoing, incoming, note, noteMember) =>
          CaseLink(link.id, link.linkType, outgoing.asCase, incoming.asCase, note.asCaseNote(noteMember.asMember), linkMember.asMember, link.version)
        }.partition(_.outgoing.id == caseID)
      }

  override def getLinks(caseID: UUID)(implicit t: TimingContext): Future[ServiceResult[(Seq[CaseLink], Seq[CaseLink])]] =
    daoRunner.run(getLinksDBIO(caseID)).map(Right.apply)

  override def deleteLink(caseID: UUID, linkID: UUID, version: OffsetDateTime)(implicit ac: AuditLogContext): Future[ServiceResult[Done]] =
    auditService.audit('CaseLinkDelete, caseID.toString, 'Case, Json.obj("linkID" -> linkID.toString)) {
      daoRunner.run(for {
        existing <- dao.findLinksQuery(caseID).filter(_.id === linkID).result.head
        done <- dao.deleteLink(existing, version)
      } yield done).map(Right.apply)
    }

  override def addNoteDBIO(caseID: UUID, noteType: CaseNoteType, note: CaseNoteSave)(implicit ac: AuditLogContext): DBIO[StoredCaseNote] =
    dao.insertNote(
      StoredCaseNote(
        id = UUID.randomUUID(),
        caseId = caseID,
        noteType = noteType,
        text = note.text,
        teamMember = note.teamMember,
        created = JavaTime.offsetDateTime,
        version = JavaTime.offsetDateTime
      )
    )

  override def addGeneralNote(caseID: UUID, note: CaseNoteSave)(implicit ac: AuditLogContext): Future[ServiceResult[CaseNote]] =
    auditService.audit('CaseAddGeneralNote, caseID.toString, 'Case, Json.obj()) {
      memberService.getOrAddMember(note.teamMember).successFlatMapTo(member =>
        daoRunner.run(addNoteDBIO(caseID, CaseNoteType.GeneralNote, note))
          .map { n => Right(n.asCaseNote(member)) }
      )
    }

  override def getNote(id: UUID)(implicit t: TimingContext): Future[ServiceResult[NoteAndCase]] =
    daoRunner.run(dao.findNote(id)).map(Right.apply)

  private def getNotesDBIO(caseID: UUID): DBIO[Seq[(StoredCaseNote, StoredMember)]] =
    dao.findNotesQuery(caseID).sortBy(_.created.desc).withMember.result

  override def getNotes(caseID: UUID)(implicit t: TimingContext): Future[ServiceResult[Seq[CaseNote]]] =
    daoRunner.run(getNotesDBIO(caseID)).map(notes => Right(notes.map { case (n, m) => n.asCaseNote(m.asMember) }))

  override def updateNote(caseID: UUID, noteID: UUID, note: CaseNoteSave, version: OffsetDateTime)(implicit ac: AuditLogContext): Future[ServiceResult[CaseNote]] =
    auditService.audit('CaseNoteUpdate, caseID.toString, 'Case, Json.obj("noteID" -> noteID.toString)) {
      memberService.getOrAddMember(note.teamMember).successFlatMapTo(member =>
        daoRunner.run(for {
          existing <- dao.findNotesQuery(caseID).filter(_.id === noteID).result.head
          updated <- dao.updateNote(existing.copy(text = note.text, teamMember = note.teamMember), version)
        } yield updated).map { n => Right(n.asCaseNote(member)) }
      )
    }

  override def deleteNote(caseID: UUID, noteID: UUID, version: OffsetDateTime)(implicit ac: AuditLogContext): Future[ServiceResult[Done]] =
    auditService.audit('CaseNoteDelete, caseID.toString, 'Case, Json.obj("noteID" -> noteID.toString)) {
      daoRunner.run(for {
        existing <- dao.findNotesQuery(caseID).filter(_.id === noteID).result.head
        done <- dao.deleteNote(existing, version)
      } yield done).map(Right.apply)
    }

  override def listOpenCases(team: Team, page: Page)(implicit t: TimingContext): Future[ServiceResult[Seq[CaseListRender]]] =
    daoRunner.run(
      dao.listQuery(Some(team), None, IssueStateFilter.Open)
        .withLastUpdated
        .sortBy { case (_, lu) => lu.desc }
        .paginate(page)
        .result
    ).map { results => Right(results.map { case (c, lastUpdated) => CaseListRender(c.asCase, lastUpdated) }) }

  override def countOpenCases(team: Team)(implicit t: TimingContext): Future[ServiceResult[Int]] =
    daoRunner.run(
      dao.listQuery(Some(team), None, IssueStateFilter.Open).length.result
    ).map(Right.apply)

  override def listOpenCases(owner: Usercode, page: Page)(implicit t: TimingContext): Future[ServiceResult[Seq[CaseListRender]]] =
    daoRunner.run(
      dao.listQuery(None, Some(owner), IssueStateFilter.Open)
        .withLastUpdated
        .sortBy { case (_, lu) => lu.desc }
        .paginate(page)
        .result
    ).map { results => Right(results.map { case (c, lastUpdated) => CaseListRender(c.asCase, lastUpdated) }) }

  override def countOpenCases(owner: Usercode)(implicit t: TimingContext): Future[ServiceResult[Int]] =
    daoRunner.run(
      dao.listQuery(None, Some(owner), IssueStateFilter.Open).length.result
    ).map(Right.apply)

  override def listClosedCases(team: Team, page: Page)(implicit t: TimingContext): Future[ServiceResult[Seq[CaseListRender]]] =
    daoRunner.run(
      dao.listQuery(Some(team), None, IssueStateFilter.Closed)
        .withLastUpdated
        .sortBy { case (_, lu) => lu.desc }
        .paginate(page)
        .result
    ).map { results => Right(results.map { case (c, lastUpdated) => CaseListRender(c.asCase, lastUpdated) }) }

  override def countClosedCases(team: Team)(implicit t: TimingContext): Future[ServiceResult[Int]] =
    daoRunner.run(
      dao.listQuery(Some(team), None, IssueStateFilter.Closed).length.result
    ).map(Right.apply)

  override def listClosedCases(owner: Usercode, page: Page)(implicit t: TimingContext): Future[ServiceResult[Seq[CaseListRender]]] =
    daoRunner.run(
      dao.listQuery(None, Some(owner), IssueStateFilter.Closed)
        .withLastUpdated
        .sortBy { case (_, lu) => lu.desc }
        .paginate(page)
        .result
    ).map { results => Right(results.map { case (c, lastUpdated) => CaseListRender(c.asCase, lastUpdated) }) }

  override def countClosedCases(owner: Usercode)(implicit t: TimingContext): Future[ServiceResult[Int]] =
    daoRunner.run(
      dao.listQuery(None, Some(owner), IssueStateFilter.Closed).length.result
    ).map(Right.apply)

  override def countOpenedSince(team: Team, date: OffsetDateTime)(implicit t: TimingContext): Future[ServiceResult[Int]] =
    daoRunner.run(
      dao.listQuery(Some(team), None, IssueStateFilter.Open)
        .filter(_.created >= date)
        .length.result
    ).map(Right.apply)

  override def countClosedSince(team: Team, date: OffsetDateTime)(implicit t: TimingContext): Future[ServiceResult[Int]] =
    daoRunner.run(
      dao.listQuery(Some(team), None, IssueStateFilter.Closed)
        .filter(_.version >= date)
        .length.result
    ).map(Right.apply)

  override def getOwners(ids: Set[UUID])(implicit t: TimingContext): Future[ServiceResult[Map[UUID, Set[Member]]]] =
    ownerService.getCaseOwners(ids)

  override def setOwners(id: UUID, owners: Set[Usercode])(implicit ac: AuditLogContext): Future[ServiceResult[UpdateDifferencesResult[Owner]]] =
    ownerService.setCaseOwners(id, owners)

  override def getClients(ids: Set[UUID])(implicit t: TimingContext): Future[ServiceResult[Map[UUID, Set[Client]]]] = {
    daoRunner.run(dao.findClientsQuery(ids).result)
      .map(_.groupBy { case (c, _) => c.caseId }.mapValues(_.map { case (_, c) => c.asClient }.toSet))
      .map(Right.apply)
  }

  override def getClients(id: UUID)(implicit t: TimingContext): Future[ServiceResult[Set[Client]]] = {
    getClients(Set(id)).map(_.right.map(_.getOrElse(id, Set.empty)))
  }

  override def addDocument(caseID: UUID, document: CaseDocumentSave, in: ByteSource, file: UploadedFileSave, caseNote: CaseNoteSave)(implicit ac: AuditLogContext): Future[ServiceResult[CaseDocument]] =
    auditService.audit('CaseAddDocument, caseID.toString, 'Case, Json.obj()) {
      memberService.getOrAddMembers(Set(document.teamMember, caseNote.teamMember)).successFlatMapTo { members =>
        val documentID = UUID.randomUUID()
        daoRunner.run(for {
          f <- uploadedFileService.storeDBIO(in, file, ac.usercode.get)
          n <- addNoteDBIO(caseID, CaseNoteType.DocumentNote, caseNote)
          doc <- dao.insertDocument(StoredCaseDocument(
            documentID,
            caseID,
            document.documentType,
            f.id,
            document.teamMember,
            n.id,
            JavaTime.offsetDateTime,
            JavaTime.offsetDateTime
          ))

        } yield doc.asCaseDocument(
          f,
          n.asCaseNote(members.find(_.usercode == n.teamMember).get),
          members.find(_.usercode == doc.teamMember).get
        )).map(Right.apply)
      }
    }

  private def getDocumentsDBIO(caseID: UUID): DBIO[Seq[(StoredCaseDocument, StoredUploadedFile, StoredCaseNote, StoredMember, StoredMember)]] =
    dao.findDocumentsQuery(caseID)
      .join(UploadedFileDao.uploadedFiles.table).on(_.fileId === _.id)
      .join(CaseDao.caseNotes.table).on(_._1.caseNote === _.id)
      .join(MemberDao.members.table).on { case (((d, _), _), m) => d.teamMember === m.usercode }
      .join(MemberDao.members.table).on { case ((((_, _), n), _), m) => n.teamMember === m.usercode }
      .flattenJoin
      .sortBy { case (d, _, _, _, _) => d.created.desc }
      .result

  override def getDocuments(caseID: UUID)(implicit t: TimingContext): Future[ServiceResult[Seq[CaseDocument]]] = {
    daoRunner.run(getDocumentsDBIO(caseID))
      .map { docs => Right(docs.map { case (d, f, n, docMember, noteMember) => d.asCaseDocument(f.asUploadedFile, n.asCaseNote(noteMember.asMember), docMember.asMember) }) }
  }

  override def deleteDocument(caseID: UUID, documentID: UUID, version: OffsetDateTime)(implicit ac: AuditLogContext): Future[ServiceResult[Done]] =
    auditService.audit('CaseDocumentDelete, caseID.toString, 'Case, Json.obj("documentID" -> documentID.toString)) {
      daoRunner.run(for {
        existing <- dao.findDocumentsQuery(caseID).filter(_.id === documentID).result.head
        done <- dao.deleteDocument(existing, version)
        _ <- uploadedFileService.deleteDBIO(existing.fileId)
      } yield done).map(Right.apply)
    }


  override def addMessage(`case`: Case, client: UniversityID, message: MessageSave, files: Seq[(ByteSource, UploadedFileSave)])(implicit ac: AuditLogContext): Future[ServiceResult[(MessageData, Seq[UploadedFile])]] = {
    auditService.audit('CaseAddMessage, `case`.id.toString, 'Case, Json.obj("client" -> client.string)) {
      memberService.getOrAddMember(message.teamMember).successFlatMapTo(member =>
        daoRunner.run(addMessageDBIO(`case`, client, message, files, ac.usercode.get)).flatMap { case (m, file) =>
          notificationService.caseMessage(`case`, client, m.sender).map(_.map(_ =>
            (m.asMessageData(member), file)
          ))
        }
      )
    }
  }

  override def hasMessagesForClient(id: UUID, client: UniversityID)(implicit t: TimingContext): Future[ServiceResult[Boolean]] =
    withClientMessagesAndNotes(client, dao.findByIDQuery(id)).map(r => Right(r.head.messages.nonEmpty))

  override def getCaseMessages(id: UUID)(implicit t: TimingContext): Future[ServiceResult[CaseMessages]] = {
    daoRunner.run(for {
      (_, messages) <- dao.findByIDQuery(id).withMessages
        .sortBy { case (_, mf) => mf.map(_._1.created) }
        .result
        .map { results =>
          MessageData.groupOwnerAndMessage[Case](results.map { case (c, m) => (
            c.asCase,
            m.map { case (msg, f, member) => (msg.asMessageData(member.map(_.asMember)), f) }
          )
          })
        }
        .map {
          _.head
        }
    } yield {
      Right(CaseMessages(messages))
    })
  }

  private def addMessageDBIO(`case`: Case, client: UniversityID, message: MessageSave, files: Seq[(ByteSource, UploadedFileSave)], uploader: Usercode)(implicit ac: AuditLogContext): DBIO[(Message, Seq[UploadedFile])] =
    for {
      message <- messageDao.insert(message.toMessage(
        client = client,
        team = `case`.team,
        ownerId = `case`.id,
        ownerType = MessageOwner.Case
      ))
      f <- DBIO.sequence(files.map { case (in, metadata) =>
        uploadedFileService.storeDBIO(in, metadata, uploader, message.id, UploadedFileOwner.Message)
      })
    } yield (message, f)

  override def reassign(c: Case, team: Team, caseType: Option[CaseType], note: CaseNoteSave, version: OffsetDateTime)(implicit ac: AuditLogContext): Future[ServiceResult[Case]] =
    auditService.audit('CaseReassign, c.id.toString, 'Case, Json.obj("team" -> team.id, "caseType" -> caseType.map(_.entryName).orNull[String])) {
      daoRunner.run(for {
        existing <- dao.find(c.id)
        sc <- dao.update(existing.copy(team = team, caseType = caseType), version)
        _ <- addNoteDBIO(c.id, CaseNoteType.Referral, note)
      } yield sc).map { sc => Right(sc.asCase) }
    }.flatMap(_.fold(
      errors => Future.successful(Left(errors)),
      _ => notificationService.caseReassign(c).map(_.right.map(_ => c))
    ))

  override def getHistory(id: UUID)(implicit ac: AuditLogContext): Future[ServiceResult[CaseHistory]] = {
    ownerService.getCaseOwnerHistory(id).flatMap(result => result.fold(
      errors => Future.successful(Left.apply(errors)),
      rawOwnerHistory => {
        daoRunner.run(for {
          caseHistory <- dao.getHistory(id)
          rawTagHistory <- dao.getTagHistory(id)
          rawClientHistory <- dao.getClientHistory(id)
          rawDsaHistory <- dsaDao.getDSAHistory(id)
          rawDSAFundingTypeHistory <- dsaDao.getDSAFundingTypeHistory(id)
        } yield {
          (caseHistory, rawTagHistory, rawClientHistory, rawDsaHistory, rawDSAFundingTypeHistory)
        }).flatMap { case (caseHistory, rawTagHistory, rawClientHistory, rawDsaHistory, rawDSAFundingTypeHistory) =>
          CaseHistory.apply(caseHistory, rawTagHistory, rawOwnerHistory, rawClientHistory, rawDsaHistory, rawDSAFundingTypeHistory, userLookupService, clientService)
        }
      }
    ))
  }

  override def findFromOriginalEnquiry(enquiryId: UUID)(implicit t: TimingContext): Future[ServiceResult[Seq[Case]]] = {
    daoRunner.run(dao.findByOriginalEnquiryQuery(enquiryId).result).map { sc => Right(sc.map(_.asCase)) }
  }

  override def getLastUpdatedForClients(clients: Set[UniversityID])(implicit t: TimingContext): Future[ServiceResult[Map[UniversityID, Option[OffsetDateTime]]]] =
    daoRunner.run(dao.getLastUpdatedForClients(clients)).map(r => Right(r.toMap.withDefaultValue(None)))

  override def findDSAApplication(`case`: Case)(implicit t: TimingContext): Future[ServiceResult[Option[DSAApplication]]] = {
    `case`.dsaApplication.map(dsaId =>
      daoRunner.run(findDSAApplicationDBIO(dsaId).map(Some.apply))
    ).getOrElse(Future.successful(None)).map(Right(_)).recover[ServiceResult[Option[DSAApplication]]] {
      case _: NoSuchElementException => ServiceResults.error[Option[DSAApplication]](s"Could not find a DSA application with ID ${`case`.dsaApplication.get}")
    }
  }

  private def findDSAApplicationDBIO(dsaID: UUID): DBIO[DSAApplication] =
    for {
      application <- dsaDao.findDSAApplication(dsaID)
      fundingTypes <- dsaDao.findFundingTypesQuery(Set(dsaID)).result
    } yield DSAApplication(application, fundingTypes.map(_.fundingType).toSet)

}

object CaseService {
  def groupTuples(messagesTuples: Seq[(StoredCase, Option[(Message, Option[StoredUploadedFile], Option[StoredMember])])], notes: Seq[(StoredCaseNote, StoredMember)]): Seq[CaseRender] = {
    val casesAndMessages = MessageData.groupOwnerAndMessage(
      messagesTuples.map { case (c, m) => (
        c,
        m.map { case (msg, f, member) => (msg.asMessageData(member.map(_.asMember)), f) }
      ) }
    )

    val notesByCase = notes.groupBy { case (n, _) => n.caseId }
      .mapValues(_.map { case (n, m) => n.asCaseNote(m.asMember) }.sorted(CaseNote.dateOrdering)
      ).withDefaultValue(Seq())

    sortByRecent(casesAndMessages.map { case (c, m) => CaseRender(c.asCase, m.distinct, notesByCase(c.id)) })
  }

  /**
    * Sort by the most recently updated, either by newest message, newest case note or when the case was last
    * updated (perhaps from its state changing)
    */
  def sortByRecent(data: Seq[CaseRender]): Seq[CaseRender] =
    data.sortBy(lastModified)(JavaTime.dateTimeOrdering.reverse)

  def lastModified(entry: CaseRender): OffsetDateTime = {
    import JavaTime.dateTimeOrdering
    (entry.clientCase.lastUpdated #:: entry.messages.toStream.map(_.message.created) #::: entry.notes.toStream.map(_.created)).max
  }
}<|MERGE_RESOLUTION|>--- conflicted
+++ resolved
@@ -136,12 +136,9 @@
       cause = save.cause,
       dsaApplication = dsaApplication,
       clientRiskTypes = save.clientRiskTypes.map(_.entryName).toList.sorted,
-<<<<<<< HEAD
+      counsellingServicesIssues = save.counsellingServicesIssues.map(_.entryName).toList.sorted,
       studentSupportIssueTypes = save.studentSupportIssueTypes.map(_.entryName).toList.sorted,
       studentSupportIssueTypeOther = StudentSupportIssueType.otherValue(save.studentSupportIssueTypes)
-=======
-      counsellingServicesIssues = save.counsellingServicesIssues.map(_.entryName).toList.sorted
->>>>>>> 77d35b56
     )
 
   override def create(c: CaseSave, clients: Set[UniversityID], tags: Set[CaseTag], team: Team, originalEnquiry: Option[UUID], application: Option[DSAApplicationSave])(implicit ac: AuditLogContext): Future[ServiceResult[Case]] = {
@@ -279,12 +276,9 @@
               cause = c.cause,
               dsaApplication = dsa.map(_.id),
               clientRiskTypes = c.clientRiskTypes.map(_.entryName).toList.sorted,
-<<<<<<< HEAD
+              counsellingServicesIssues = c.counsellingServicesIssues.map(_.entryName).toList.sorted,
               studentSupportIssueTypes = c.studentSupportIssueTypes.map(_.entryName).toList,
               studentSupportIssueTypeOther = StudentSupportIssueType.otherValue(c.studentSupportIssueTypes)
-=======
-              counsellingServicesIssues = c.counsellingServicesIssues.map(_.entryName).toList.sorted
->>>>>>> 77d35b56
             ),
             caseVersion
           )
