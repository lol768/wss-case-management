--- conflicted
+++ resolved
@@ -10,18 +10,12 @@
 import domain.ExtendedPostgresProfile.api._
 import domain.Pagination._
 import domain.QueryHelpers._
-<<<<<<< HEAD
-import domain._
 import domain.dao.CaseDao._
-import domain.dao.DSADao.{DSAApplication, StoredDSAFundingType}
-=======
-import domain.{Page, _}
-import domain.dao.CaseDao.{Case, _}
 import domain.dao.DSADao.{StoredDSAApplication, StoredDSAFundingType}
->>>>>>> d68a443f
 import domain.dao.MemberDao.StoredMember
 import domain.dao.UploadedFileDao.StoredUploadedFile
 import domain.dao._
+import domain.{Page, _}
 import helpers.ServiceResults
 import helpers.ServiceResults.Implicits._
 import helpers.ServiceResults.{ServiceError, ServiceResult}
@@ -37,11 +31,7 @@
 
 @ImplementedBy(classOf[CaseServiceImpl])
 trait CaseService {
-<<<<<<< HEAD
-  def create(c: CaseSave, clients: Set[UniversityID], tags: Set[CaseTag], team: Team, originalEnquiry: Option[UUID], dsaApplication: Option[DSAApplicationAndTypes])(implicit ac: AuditLogContext): Future[ServiceResult[Case]]
-=======
-  def create(c: Case, clients: Set[UniversityID], tags: Set[CaseTag], dsaApplication: Option[DSAApplicationSave])(implicit ac: AuditLogContext): Future[ServiceResult[Case]]
->>>>>>> d68a443f
+  def create(c: CaseSave, clients: Set[UniversityID], tags: Set[CaseTag], team: Team, originalEnquiry: Option[UUID], dsaApplication: Option[DSAApplicationSave])(implicit ac: AuditLogContext): Future[ServiceResult[Case]]
 
   def find(id: UUID)(implicit t: TimingContext): Future[ServiceResult[Case]]
   def find(ids: Seq[UUID])(implicit t: TimingContext): Future[ServiceResult[Seq[Case]]]
@@ -54,11 +44,7 @@
   def findRecentlyViewed(teamMember: Usercode, limit: Int)(implicit t: TimingContext): Future[ServiceResult[Seq[Case]]]
   def search(query: CaseSearchQuery, limit: Int)(implicit t: TimingContext): Future[ServiceResult[Seq[Case]]]
 
-<<<<<<< HEAD
-  def update(caseID: UUID, c: CaseSave, clients: Set[UniversityID], tags: Set[CaseTag], dsaApplication: Option[DSAApplicationAndTypes], caseVersion: OffsetDateTime)(implicit ac: AuditLogContext): Future[ServiceResult[Case]]
-=======
-  def update(c: Case, clients: Set[UniversityID], tags: Set[CaseTag], dsaApplication: Option[DSAApplicationSave], caseVersion: OffsetDateTime)(implicit ac: AuditLogContext): Future[ServiceResult[Case]]
->>>>>>> d68a443f
+  def update(caseID: UUID, c: CaseSave, clients: Set[UniversityID], tags: Set[CaseTag], dsaApplication: Option[DSAApplicationSave], caseVersion: OffsetDateTime)(implicit ac: AuditLogContext): Future[ServiceResult[Case]]
   def updateState(caseID: UUID, targetState: IssueState, version: OffsetDateTime, caseNote: CaseNoteSave)(implicit ac: AuditLogContext): Future[ServiceResult[Case]]
 
   def getCaseTags(caseIds: Set[UUID])(implicit t: TimingContext): Future[ServiceResult[Map[UUID, Set[CaseTag]]]]
@@ -150,28 +136,15 @@
       dsaApplication = dsaApplication,
     )
 
-<<<<<<< HEAD
-  override def create(c: CaseSave, clients: Set[UniversityID], tags: Set[CaseTag], team: Team, originalEnquiry: Option[UUID], application: Option[DSAApplicationAndTypes])(implicit ac: AuditLogContext): Future[ServiceResult[Case]] = {
-=======
-  override def create(c: Case, clients: Set[UniversityID], tags: Set[CaseTag], application: Option[DSAApplicationSave])(implicit ac: AuditLogContext): Future[ServiceResult[Case]] = {
-    require(c.id.isEmpty, "Case must not have an existing ID before being saved")
-    require(c.key.isEmpty, "Case must not have an existing key before being saved")
-
->>>>>>> d68a443f
+  override def create(c: CaseSave, clients: Set[UniversityID], tags: Set[CaseTag], team: Team, originalEnquiry: Option[UUID], application: Option[DSAApplicationSave])(implicit ac: AuditLogContext): Future[ServiceResult[Case]] = {
     val id = UUID.randomUUID()
-    val applicationId = application.map(_ => UUID.randomUUID())
 
     auditService.audit('CaseSave, id.toString, 'Case, Json.obj()) {
       clientService.getOrAddClients(clients).successFlatMapTo { _ =>
         val now = JavaTime.offsetDateTime
 
-<<<<<<< HEAD
-        val dsaInsert: DBIO[Option[DSAApplication]] =
-          application.map(a => dsaDao.insert(a.application.copy(id = applicationId), now).map(Some.apply)).getOrElse(DBIO.successful(None))
-=======
         val dsaInsert: DBIO[Option[StoredDSAApplication]] =
           application.map(a => dsaDao.insert(a.asStoredApplication(UUID.randomUUID(), now)).map(Some.apply)).getOrElse(DBIO.successful(None))
->>>>>>> d68a443f
 
         def fundingTypesInsert(newApplication: Option[UUID]): DBIO[Seq[StoredDSAFundingType]] = (for {
           a <- application
@@ -181,13 +154,8 @@
         daoRunner.run(for {
           nextId <- sql"SELECT nextval('SEQ_CASE_ID')".as[Int].head
           dsa <- dsaInsert
-<<<<<<< HEAD
-          _ <- fundingTypesInsert(dsa.flatMap(_.id))
-          inserted <- dao.insert(createStoredCase(id, IssueKey(IssueKeyType.Case, nextId), c, team, originalEnquiry, applicationId))
-=======
           _ <- fundingTypesInsert(dsa.map(_.id))
-          inserted <- dao.insert(c.copy(id = Some(id), key = Some(IssueKey(IssueKeyType.Case, nextId)), dsaApplication = dsa.map(_.id)))
->>>>>>> d68a443f
+          inserted <- dao.insert(createStoredCase(id, IssueKey(IssueKeyType.Case, nextId), c, team, originalEnquiry, dsa.map(_.id)))
           _ <- dao.insertClients(clients.map { universityId => StoredCaseClient(id, universityId, now) })
           _ <- dao.insertTags(tags.map { t => StoredCaseTag(id, t, now) })
         } yield inserted).map { sc => Right(sc.asCase) }
@@ -234,7 +202,7 @@
         .withLastUpdated
         .sortBy { case (_, lu) => lu.desc }
         .result
-    ).map { results => Right(results.map { case (c, lastUpdated) => CaseListRender(c.asCase, lastUpdated) })}
+    ).map { results => Right(results.map { case (c, lastUpdated) => CaseListRender(c.asCase, lastUpdated) }) }
   }
 
   override def findForClient(id: UUID, universityID: UniversityID)(implicit ac: AuditLogContext): Future[ServiceResult[CaseRender]] = {
@@ -248,7 +216,8 @@
       withMessages <- query.withMessages
         .map { case (c, mf) => (c,
           mf.filter { case (m, _, _) => m.client === universityID }
-        ) }
+        )
+        }
         .result
       notes <- dao.findNotesQuery(withMessages.map { case (c, _) => c.id }.toSet).withMember.result
     } yield (withMessages, notes)).map { case (withMessages, notes) =>
@@ -263,24 +232,13 @@
     ))
 
   override def search(query: CaseSearchQuery, limit: Int)(implicit t: TimingContext): Future[ServiceResult[Seq[Case]]] =
-<<<<<<< HEAD
     daoRunner.run(dao.searchQuery(query).take(limit).result).map { sc => Right(sc.map(_.asCase)) }
-=======
-    daoRunner.run(dao.searchQuery(query).take(limit).result).map(Right.apply)
-
-  override def update(c: Case, clients: Set[UniversityID], tags: Set[CaseTag], application: Option[DSAApplicationSave], caseVersion: OffsetDateTime)(implicit ac: AuditLogContext): Future[ServiceResult[Case]] = {
-    auditService.audit('CaseUpdate, c.id.get.toString, 'Case, Json.obj()) {
-
-      findDSAApplication(c).successFlatMapTo { existingDsa =>
-        clientService.getOrAddClients(clients).successFlatMapTo { _ =>
->>>>>>> d68a443f
-
-  override def update(caseID: UUID, c: CaseSave, clients: Set[UniversityID], tags: Set[CaseTag], application: Option[DSAApplicationAndTypes], caseVersion: OffsetDateTime)(implicit ac: AuditLogContext): Future[ServiceResult[Case]] = {
+
+  override def update(caseID: UUID, c: CaseSave, clients: Set[UniversityID], tags: Set[CaseTag], application: Option[DSAApplicationSave], caseVersion: OffsetDateTime)(implicit ac: AuditLogContext): Future[ServiceResult[Case]] = {
     auditService.audit('CaseUpdate, caseID.toString, 'Case, Json.obj()) {
       clientService.getOrAddClients(clients).successFlatMapTo { _ =>
         val now = JavaTime.offsetDateTime
 
-<<<<<<< HEAD
         daoRunner.run(for {
           existing <- dao.find(caseID)
           existingDSA <- existing.dsaApplication match {
@@ -288,9 +246,9 @@
             case _ => DBIO.successful(None)
           }
           dsa <- (application, existingDSA) match {
-            case (Some(a), Some(e)) => dsaDao.update(a.application, e.application.version).map(Some.apply)
-            case (Some(a), None) =>  dsaDao.insert(a.application.copy(id = Some(UUID.randomUUID())), now).map(Some.apply) // create a new DSA application
-            case (None, Some(e)) => dsaDao.delete(e.application).map(_ => None) // delete the existing DSA application
+            case (Some(a), Some(e)) => dsaDao.update(a.asStoredApplication(existing.dsaApplication.get, e.lastUpdated)).map(Some.apply)
+            case (Some(a), None) => dsaDao.insert(a.asStoredApplication(UUID.randomUUID(), now)).map(Some.apply) // create a new DSA application
+            case (None, Some(e)) => dsaDao.delete(e.asStoredApplication(existing.dsaApplication.get)).map(_ => None) // delete the existing DSA application
             case _ => DBIO.successful(None)
           }
           updated <- dao.update(
@@ -311,7 +269,7 @@
               originalEnquiry = existing.originalEnquiry,
               caseType = c.caseType,
               cause = c.cause,
-              dsaApplication = dsa.flatMap(_.id),
+              dsaApplication = dsa.map(_.id),
             ),
             caseVersion
           )
@@ -325,9 +283,9 @@
           )
           _ <- updateDifferencesDBIO[StoredDSAFundingType, DSAFundingType](
             application.map(_.fundingTypes).getOrElse(Set()),
-            dsaDao.findFundingTypesQuery(existingDSA.flatMap(_.application.id).orElse(application.flatMap(_.application.id)).toSet),
+            dsaDao.findFundingTypesQuery(existing.dsaApplication.orElse(dsa.map(_.id)).toSet),
             _.fundingType,
-            ft => StoredDSAFundingType(dsa.flatMap(_.id).get, ft, now),
+            ft => StoredDSAFundingType(dsa.get.id, ft, now),
             dsaDao.insertFundingTypes,
             dsaDao.deleteFundingTypes
           )
@@ -340,44 +298,6 @@
             dao.deleteTags
           )
         } yield updated).map { sc => Right(sc.asCase) }
-=======
-          val dsaAction: DBIO[Option[StoredDSAApplication]] = (application, existingDsa) match {
-            case (Some(a), Some(e)) => dsaDao.update(a.asStoredApplication(c.dsaApplication.get, e.lastUpdated)).map(Some.apply)
-            case (Some(a), None) =>  dsaDao.insert(a.asStoredApplication(UUID.randomUUID(), now)).map(Some.apply) // create a new DSA application
-            case (None, Some(e)) => dsaDao.delete(e.asStoredApplication(c.dsaApplication.get)).map(_ => None) // delete the existing DSA application
-            case _ => DBIO.successful(None)
-          }
-
-          daoRunner.run(for {
-            dsa <- dsaAction
-            updated <- dao.update(c.copy(dsaApplication = dsa.map(_.id)), caseVersion)
-            _ <- updateDifferencesDBIO[StoredCaseClient, UniversityID](
-              clients,
-              dao.findClientsQuery(Set(c.id.get)).map { case (client, _) => client },
-              _.universityID,
-              id => StoredCaseClient(c.id.get, id, now),
-              dao.insertClients,
-              dao.deleteClients
-            )
-            _ <- updateDifferencesDBIO[StoredDSAFundingType, DSAFundingType](
-              application.map(_.fundingTypes).getOrElse(Set()),
-              dsaDao.findFundingTypesQuery(c.dsaApplication.orElse(dsa.map(_.id)).toSet),
-              _.fundingType,
-              ft => StoredDSAFundingType(dsa.get.id, ft, now),
-              dsaDao.insertFundingTypes,
-              dsaDao.deleteFundingTypes
-            )
-            _ <- updateDifferencesDBIO[StoredCaseTag, CaseTag](
-              tags,
-              dao.findTagsQuery(Set(c.id.get)),
-              _.caseTag,
-              t => StoredCaseTag(c.id.get, t, now),
-              dao.insertTags,
-              dao.deleteTags
-            )
-          } yield updated).map(Right.apply)
-        }
->>>>>>> d68a443f
       }
     }
   }
@@ -515,7 +435,7 @@
         .sortBy { case (_, lu) => lu.desc }
         .paginate(page)
         .result
-    ).map { results => Right(results.map { case (c, lastUpdated) => CaseListRender(c.asCase, lastUpdated) })}
+    ).map { results => Right(results.map { case (c, lastUpdated) => CaseListRender(c.asCase, lastUpdated) }) }
 
   override def countOpenCases(team: Team)(implicit t: TimingContext): Future[ServiceResult[Int]] =
     daoRunner.run(
@@ -529,7 +449,7 @@
         .sortBy { case (_, lu) => lu.desc }
         .paginate(page)
         .result
-    ).map { results => Right(results.map { case (c, lastUpdated) => CaseListRender(c.asCase, lastUpdated) })}
+    ).map { results => Right(results.map { case (c, lastUpdated) => CaseListRender(c.asCase, lastUpdated) }) }
 
   override def countOpenCases(owner: Usercode)(implicit t: TimingContext): Future[ServiceResult[Int]] =
     daoRunner.run(
@@ -543,7 +463,7 @@
         .sortBy { case (_, lu) => lu.desc }
         .paginate(page)
         .result
-    ).map { results => Right(results.map { case (c, lastUpdated) => CaseListRender(c.asCase, lastUpdated) })}
+    ).map { results => Right(results.map { case (c, lastUpdated) => CaseListRender(c.asCase, lastUpdated) }) }
 
   override def countClosedCases(team: Team)(implicit t: TimingContext): Future[ServiceResult[Int]] =
     daoRunner.run(
@@ -557,7 +477,7 @@
         .sortBy { case (_, lu) => lu.desc }
         .paginate(page)
         .result
-    ).map { results => Right(results.map { case (c, lastUpdated) => CaseListRender(c.asCase, lastUpdated) })}
+    ).map { results => Right(results.map { case (c, lastUpdated) => CaseListRender(c.asCase, lastUpdated) }) }
 
   override def countClosedCases(owner: Usercode)(implicit t: TimingContext): Future[ServiceResult[Int]] =
     daoRunner.run(
@@ -586,7 +506,7 @@
 
   override def getClients(ids: Set[UUID])(implicit t: TimingContext): Future[ServiceResult[Map[UUID, Set[Client]]]] = {
     daoRunner.run(dao.findClientsQuery(ids).result)
-      .map(_.groupBy { case (c , _) => c.caseId }.mapValues(_.map { case (_, c) => c.asClient }.toSet))
+      .map(_.groupBy { case (c, _) => c.caseId }.mapValues(_.map { case (_, c) => c.asClient }.toSet))
       .map(Right.apply)
   }
 
@@ -665,11 +585,16 @@
       (_, messages) <- dao.findByIDQuery(id).withMessages
         .sortBy { case (_, mf) => mf.map(_._1.created) }
         .result
-        .map { results => MessageData.groupOwnerAndMessage[Case](results.map { case (c, m) => (
-          c.asCase,
-          m.map { case (msg, f, member) => (msg.asMessageData(member.map(_.asMember)), f) }
-        ) }) }
-        .map { _.head }
+        .map { results =>
+          MessageData.groupOwnerAndMessage[Case](results.map { case (c, m) => (
+            c.asCase,
+            m.map { case (msg, f, member) => (msg.asMessageData(member.map(_.asMember)), f) }
+          )
+          })
+        }
+        .map {
+          _.head
+        }
     } yield {
       Right(CaseMessages(messages))
     })
@@ -728,28 +653,18 @@
 
   override def findDSAApplication(`case`: Case)(implicit t: TimingContext): Future[ServiceResult[Option[DSAApplication]]] = {
     `case`.dsaApplication.map(dsaId =>
-<<<<<<< HEAD
       daoRunner.run(findDSAApplicationDBIO(dsaId).map(Some.apply))
-    ).getOrElse(Future.successful(None)).map(Right(_)).recover[ServiceResult[Option[DSAApplicationAndTypes]]] {
-      case _: NoSuchElementException => ServiceResults.error[Option[DSAApplicationAndTypes]](s"Could not find a DSA application with ID ${`case`.dsaApplication.get}")
-=======
-      daoRunner.run(for {
-        application <- dsaDao.findDSAApplication(dsaId)
-        fundingTypes <- dsaDao.findFundingTypesQuery(Set(dsaId)).result
-      } yield (application, fundingTypes)).map { case (a, ft) =>
-        Some(DSAApplication(a, ft.map(_.fundingType).toSet))
-      }
     ).getOrElse(Future.successful(None)).map(Right(_)).recover[ServiceResult[Option[DSAApplication]]] {
       case _: NoSuchElementException => ServiceResults.error[Option[DSAApplication]](s"Could not find a DSA application with ID ${`case`.dsaApplication.get}")
->>>>>>> d68a443f
-    }
-  }
-
-  private def findDSAApplicationDBIO(dsaID: UUID): DBIO[DSAApplicationAndTypes] =
+    }
+  }
+
+  private def findDSAApplicationDBIO(dsaID: UUID): DBIO[DSAApplication] =
     for {
       application <- dsaDao.findDSAApplication(dsaID)
       fundingTypes <- dsaDao.findFundingTypesQuery(Set(dsaID)).result
-    } yield DSAApplicationAndTypes(application, fundingTypes.map(_.fundingType).toSet)
+    } yield DSAApplication(application, fundingTypes.map(_.fundingType).toSet)
+
 }
 
 object CaseService {
