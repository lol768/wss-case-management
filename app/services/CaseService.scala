package services

import java.time.OffsetDateTime
import java.util.UUID

import akka.Done
import com.google.common.io.ByteSource
import com.google.inject.ImplementedBy
import domain.CustomJdbcTypes._
import domain.ExtendedPostgresProfile.api._
import domain.Message.Messages
import domain._
import domain.dao.CaseDao.{Case, _}
import domain.dao.UploadedFileDao.{StoredUploadedFile, UploadedFiles}
import domain.dao.{CaseDao, DaoRunner, MessageDao, UploadedFileDao}
import helpers.{JavaTime, ServiceResults}
import helpers.ServiceResults.{ServiceError, ServiceResult}
import javax.inject.{Inject, Singleton}
import play.api.libs.json.Json
import services.CaseService._
import services.tabula.ProfileService
import warwick.core.timing.TimingContext
import warwick.sso.{UniversityID, UserLookupService, Usercode}

import scala.concurrent.{ExecutionContext, Future}
import scala.language.higherKinds

@ImplementedBy(classOf[CaseServiceImpl])
trait CaseService {
  def create(c: Case, clients: Set[UniversityID], tags: Set[CaseTag])(implicit ac: AuditLogContext): Future[ServiceResult[Case]]

  def find(id: UUID)(implicit t: TimingContext): Future[ServiceResult[Case]]
  def find(ids: Seq[UUID])(implicit t: TimingContext): Future[ServiceResult[Seq[Case]]]
  def find(caseKey: IssueKey)(implicit t: TimingContext): Future[ServiceResult[Case]]
  def findFull(id: UUID)(implicit ac: AuditLogContext): Future[ServiceResult[Case.FullyJoined]]
  def findFull(caseKey: IssueKey)(implicit ac: AuditLogContext): Future[ServiceResult[Case.FullyJoined]]
  def findForClient(universityID: UniversityID)(implicit t: TimingContext): Future[ServiceResult[Seq[(Case, Seq[MessageRender], Seq[CaseNote])]]]
  def findRecentlyViewed(teamMember: Usercode, limit: Int)(implicit t: TimingContext): Future[ServiceResult[Seq[Case]]]
  def search(query: CaseSearchQuery, limit: Int)(implicit t: TimingContext): Future[ServiceResult[Seq[Case]]]

  def update(c: Case, clients: Set[UniversityID], tags: Set[CaseTag], version: OffsetDateTime)(implicit ac: AuditLogContext): Future[ServiceResult[Case]]
  def updateState(caseID: UUID, targetState: IssueState, version: OffsetDateTime, caseNote: CaseNoteSave)(implicit ac: AuditLogContext): Future[ServiceResult[Case]]

  def getCaseTags(caseIds: Set[UUID])(implicit t: TimingContext): Future[ServiceResult[Map[UUID, Set[CaseTag]]]]
  def getCaseTags(id: UUID)(implicit t: TimingContext): Future[ServiceResult[Set[CaseTag]]]
  def setCaseTags(caseId: UUID, tags: Set[CaseTag])(implicit ac: AuditLogContext): Future[ServiceResult[Set[CaseTag]]]

  def addLink(linkType: CaseLinkType, outgoingID: UUID, incomingID: UUID, caseNote: CaseNoteSave)(implicit ac: AuditLogContext): Future[ServiceResult[StoredCaseLink]]
  def getLinks(caseID: UUID)(implicit t: TimingContext): Future[ServiceResult[(Seq[CaseLink], Seq[CaseLink])]]

  def addGeneralNote(caseID: UUID, note: CaseNoteSave)(implicit ac: AuditLogContext): Future[ServiceResult[CaseNote]]
  def getNotes(caseID: UUID)(implicit t: TimingContext): Future[ServiceResult[Seq[CaseNote]]]
  def updateNote(caseID: UUID, noteID: UUID, note: CaseNoteSave, version: OffsetDateTime)(implicit ac: AuditLogContext): Future[ServiceResult[CaseNote]]
  def deleteNote(caseID: UUID, noteID: UUID, version: OffsetDateTime)(implicit ac: AuditLogContext): Future[ServiceResult[Done]]

  def listOpenCases(team: Team)(implicit t: TimingContext): Future[ServiceResult[Seq[(Case, OffsetDateTime)]]]
  def listOpenCases(owner: Usercode)(implicit t: TimingContext): Future[ServiceResult[Seq[(Case, OffsetDateTime)]]]
  def listClosedCases(team: Team)(implicit t: TimingContext): Future[ServiceResult[Seq[(Case, OffsetDateTime)]]]
  def countClosedCases(team: Team)(implicit t: TimingContext): Future[ServiceResult[Int]]
  def listClosedCases(owner: Usercode)(implicit t: TimingContext): Future[ServiceResult[Seq[(Case, OffsetDateTime)]]]

  def countClosedCases(owner: Usercode)(implicit t: TimingContext): Future[ServiceResult[Int]]
  def countOpenedSince(team: Team, date: OffsetDateTime)(implicit t: TimingContext): Future[ServiceResult[Int]]
  def countClosedSince(team: Team, date: OffsetDateTime)(implicit t: TimingContext): Future[ServiceResult[Int]]

  def getOwners(ids: Set[UUID])(implicit t: TimingContext): Future[ServiceResult[Map[UUID, Set[Usercode]]]]
  def setOwners(id: UUID, owners: Set[Usercode])(implicit ac: AuditLogContext): Future[ServiceResult[Set[Usercode]]]

  def getClients(ids: Set[UUID])(implicit t: TimingContext): Future[ServiceResult[Map[UUID, Set[UniversityID]]]]
  def getClients(id: UUID)(implicit t: TimingContext): Future[ServiceResult[Set[UniversityID]]]

  def addDocument(caseID: UUID, document: CaseDocumentSave, in: ByteSource, file: UploadedFileSave, caseNote: CaseNoteSave)(implicit ac: AuditLogContext): Future[ServiceResult[CaseDocument]]
  def getDocuments(caseID: UUID)(implicit t: TimingContext): Future[ServiceResult[Seq[CaseDocument]]]
  def deleteDocument(caseID: UUID, documentID: UUID, version: OffsetDateTime)(implicit ac: AuditLogContext): Future[ServiceResult[Done]]

  def addMessage(`case`: Case, client: UniversityID, message: MessageSave, files: Seq[(ByteSource, UploadedFileSave)])(implicit ac: AuditLogContext): Future[ServiceResult[(Message, Seq[UploadedFile])]]

  def reassign(c: Case, team: Team, caseType: Option[CaseType], note: CaseNoteSave, version: OffsetDateTime)(implicit ac: AuditLogContext): Future[ServiceResult[Case]]
<<<<<<< HEAD

  def getHistory(caseKey: IssueKey)(implicit t: TimingContext): Future[ServiceResult[CaseHistory]]

=======
  def getHistory(id: UUID)(implicit t: TimingContext): Future[ServiceResult[CaseHistory]]
>>>>>>> 79ae8e05
  def findFromOriginalEnquiry(enquiryId: UUID)(implicit t: TimingContext): Future[ServiceResult[Seq[Case]]]
}

@Singleton
class CaseServiceImpl @Inject() (
  auditService: AuditService,
  ownerService: OwnerService,
  uploadedFileService: UploadedFileService,
  notificationService: NotificationService,
  appointmentService: AppointmentService,
  userLookupService: UserLookupService,
  profileService: ProfileService,
  daoRunner: DaoRunner,
  dao: CaseDao,
  messageDao: MessageDao,
)(implicit ec: ExecutionContext) extends CaseService {


  override def create(c: Case, clients: Set[UniversityID], tags: Set[CaseTag])(implicit ac: AuditLogContext): Future[ServiceResult[Case]] = {
    require(c.id.isEmpty, "Case must not have an existing ID before being saved")
    require(c.key.isEmpty, "Case must not have an existing key before being saved")

    val id = UUID.randomUUID()
    auditService.audit('CaseSave, id.toString, 'Case, Json.obj()) {
      val now = JavaTime.offsetDateTime
      daoRunner.run(for {
        nextId <- sql"SELECT nextval('SEQ_CASE_ID')".as[Int].head
        inserted <- dao.insert(c.copy(id = Some(id), key = Some(IssueKey(IssueKeyType.Case, nextId))))
        _ <- dao.insertClients(clients.map { universityId => CaseClient(id, universityId, now) })
        _ <- dao.insertTags(tags.map { t => StoredCaseTag(id, t, now) })
      } yield inserted).map(Right.apply)
    }
  }

  override def find(id: UUID)(implicit t: TimingContext): Future[ServiceResult[Case]] =
    daoRunner.run(dao.find(id)).map(Right(_)).recover {
      case _: NoSuchElementException => ServiceResults.error[Case](s"Could not find a Case with ID $id")
    }

  override def find(ids: Seq[UUID])(implicit t: TimingContext): Future[ServiceResult[Seq[Case]]] =
    daoRunner.run(dao.find(ids.toSet)).map { cases =>
      val lookup = cases.groupBy(_.id.get).mapValues(_.head)

      if (ids.forall(lookup.contains))
        Right(ids.map(lookup.apply))
      else
        Left(ids.filterNot(lookup.contains).toList.map { id => ServiceError(s"Could not find a Case with ID $id") })
    }

  override def find(caseKey: IssueKey)(implicit t: TimingContext): Future[ServiceResult[Case]] =
    daoRunner.run(dao.find(caseKey)).map(Right(_)).recover {
      case _: NoSuchElementException => ServiceResults.error(s"Could not find a Case with key ${caseKey.string}")
    }

  private def findFullyJoined(query: Query[Cases, Case, Seq])(implicit t: TimingContext): Future[ServiceResult[Case.FullyJoined]] =
    daoRunner.run(for {
      (clientCase, messages) <-
        query.withMessages
          .sortBy { case (_, mf) => mf.map(_._1.created) }
          .map { case (c, mf) => (c, mf.map { case (m, f) => (m.messageData, f) }) }
          .result
          .map { results => MessageData.groupOwnerAndMessage[Case](results) }
          .map { _.head }
      clients <- dao.findClientsQuery(Set(clientCase.id.get)).result
      tags <- dao.findTagsQuery(Set(clientCase.id.get)).result
      notes <- getNotesDBIO(clientCase.id.get)
      docs <- getDocumentsDBIO(clientCase.id.get)
      (outgoingCaseLinks, incomingCaseLinks) <- getLinksDBIO(clientCase.id.get)
    } yield Case.FullyJoined(
      clientCase,
      clients.map(_.client).toSet,
      tags.map(_.caseTag).toSet,
      notes.map(_.asCaseNote),
      docs.map { case (d, f) => d.asCaseDocument(f.asUploadedFile) },
      outgoingCaseLinks,
      incomingCaseLinks,
      CaseMessages(messages)
    )).map(Right(_))

  override def findFull(id: UUID)(implicit ac: AuditLogContext): Future[ServiceResult[Case.FullyJoined]] =
    auditService.audit('CaseView, id.toString, 'Case, Json.obj()) {
      findFullyJoined(dao.findByIDQuery(id))
    }

  override def findFull(caseKey: IssueKey)(implicit ac: AuditLogContext): Future[ServiceResult[Case.FullyJoined]] =
    auditService.audit('CaseView, (c: Case.FullyJoined) => c.clientCase.id.get.toString, 'Case, Json.obj()) {
      findFullyJoined(dao.findByKeyQuery(caseKey))
    }

  override def findForClient(universityID: UniversityID)(implicit t: TimingContext): Future[ServiceResult[Seq[(Case, Seq[MessageRender], Seq[CaseNote])]]] = {
    val clientCases = dao.findByClientQuery(universityID)
    daoRunner.run(for {
      withMessages <- clientCases.withMessages.map { case (c, mf) => (c, mf.map { case (m, f) => (m.messageData, f) }) }.result
      withNotes <- clientCases.withNotes.result
    } yield (withMessages, withNotes)).map { case (withMessages, withNotes) =>
      Right(groupTuples(withMessages, withNotes))
    }
  }

  override def findRecentlyViewed(teamMember: Usercode, limit: Int)(implicit t: TimingContext): Future[ServiceResult[Seq[Case]]] =
    auditService.findRecentTargetIDsByOperation('CaseView, teamMember, limit).flatMap(_.fold(
      errors => Future.successful(Left(errors)),
      ids => find(ids.map(UUID.fromString))
    ))

  override def search(query: CaseSearchQuery, limit: Int)(implicit t: TimingContext): Future[ServiceResult[Seq[Case]]] =
    daoRunner.run(dao.searchQuery(query).take(limit).result).map(Right.apply)

  override def update(c: Case, clients: Set[UniversityID], tags: Set[CaseTag], version: OffsetDateTime)(implicit ac: AuditLogContext): Future[ServiceResult[Case]] = {
    auditService.audit('CaseUpdate, c.id.get.toString, 'Case, Json.obj()) {
      val now = JavaTime.offsetDateTime
      daoRunner.run(for {
        updated <- dao.update(c, version)
        _ <- updateDifferencesDBIO[CaseClient, UniversityID](
          clients,
          dao.findClientsQuery(Set(c.id.get)),
          _.client,
          id => CaseClient(c.id.get, id, now),
          dao.insertClient,
          dao.deleteClient
        )
        _ <- updateDifferencesDBIO[StoredCaseTag, CaseTag](
          tags,
          dao.findTagsQuery(Set(c.id.get)),
          _.caseTag,
          t => StoredCaseTag(c.id.get, t, now),
          dao.insertTag,
          dao.deleteTag
        )
      } yield updated).map(Right.apply)
    }
  }

  override def updateState(caseID: UUID, targetState: IssueState, version: OffsetDateTime, caseNote: CaseNoteSave)(implicit ac: AuditLogContext): Future[ServiceResult[Case]] = {
    val noteType = targetState match {
      case IssueState.Closed => CaseNoteType.CaseClosed
      case IssueState.Reopened => CaseNoteType.CaseReopened
      case _ => throw new IllegalArgumentException(s"Invalid target state $targetState")
    }

    auditService.audit(Symbol(s"Case${targetState.entryName}"), caseID.toString, 'Case, Json.obj()) {
      daoRunner.run(for {
        clientCase <- dao.find(caseID)
        updated <- dao.update(clientCase.copy(state = targetState), version)
        _ <- addNoteDBIO(caseID, noteType, caseNote)
      } yield updated).map(Right.apply)
    }
  }

  override def getCaseTags(caseIds: Set[UUID])(implicit t: TimingContext): Future[ServiceResult[Map[UUID, Set[CaseTag]]]] =
    daoRunner.run(dao.findTagsQuery(caseIds).result)
      .map(_.groupBy(_.caseId).mapValues(_.map(_.caseTag).toSet))
      .map(Right.apply)

  override def getCaseTags(id: UUID)(implicit t: TimingContext): Future[ServiceResult[Set[CaseTag]]] = {
    getCaseTags(Set(id)).map(_.right.map(_.getOrElse(id, Set.empty)))
  }

  override def setCaseTags(caseId: UUID, tags: Set[CaseTag])(implicit ac: AuditLogContext): Future[ServiceResult[Set[CaseTag]]] =
    auditService.audit('CaseSetTags, caseId.toString, 'Case, Json.toJson(tags)) {
      val now = JavaTime.offsetDateTime
      daoRunner.run(updateDifferencesDBIO[StoredCaseTag, CaseTag](
        tags,
        dao.findTagsQuery(Set(caseId)),
        _.caseTag,
        t => StoredCaseTag(caseId, t, now),
        dao.insertTag,
        dao.deleteTag
      )).map(_ => Right(tags))
    }

  override def addLink(linkType: CaseLinkType, outgoingID: UUID, incomingID: UUID, caseNote: CaseNoteSave)(implicit ac: AuditLogContext): Future[ServiceResult[StoredCaseLink]] =
    auditService.audit('CaseLinkSave, outgoingID.toString, 'Case, Json.obj("to" -> incomingID.toString, "note" -> caseNote.text)) {
      daoRunner.run(for {
        link <- dao.insertLink(StoredCaseLink(linkType, outgoingID, incomingID))
        _ <- addNoteDBIO(outgoingID, CaseNoteType.AssociatedCase, caseNote)
        _ <- addNoteDBIO(incomingID, CaseNoteType.AssociatedCase, caseNote)
      } yield link).map(Right.apply)
    }

  private def getLinksDBIO(caseID: UUID): DBIO[(Seq[CaseLink], Seq[CaseLink])] =
    dao.findLinksQuery(caseID)
      .join(CaseDao.cases.table).on(_.outgoingCaseID === _.id)
      .join(CaseDao.cases.table).on(_._1.incomingCaseID === _.id)
      .result
      .map { results =>
        results.map { case ((link, outgoing), incoming) =>
          CaseLink(link.linkType, outgoing, incoming, link.version)
        }.partition(_.outgoing.id.get == caseID)
      }

  override def getLinks(caseID: UUID)(implicit t: TimingContext): Future[ServiceResult[(Seq[CaseLink], Seq[CaseLink])]] =
    daoRunner.run(getLinksDBIO(caseID)).map(Right.apply)

  private def addNoteDBIO(caseID: UUID, noteType: CaseNoteType, note: CaseNoteSave): DBIO[StoredCaseNote] =
    dao.insertNote(
      StoredCaseNote(
        id = UUID.randomUUID(),
        caseId = caseID,
        noteType = noteType,
        text = note.text,
        teamMember = note.teamMember,
        created = JavaTime.offsetDateTime,
        version = JavaTime.offsetDateTime
      )
    )

  override def addGeneralNote(caseID: UUID, note: CaseNoteSave)(implicit ac: AuditLogContext): Future[ServiceResult[CaseNote]] =
    auditService.audit('CaseAddGeneralNote, caseID.toString, 'Case, Json.obj()) {
      daoRunner.run(addNoteDBIO(caseID, CaseNoteType.GeneralNote, note)).map { n => Right(n.asCaseNote) }
    }

  private def getNotesDBIO(caseID: UUID): DBIO[Seq[StoredCaseNote]] =
    dao.findNotesQuery(caseID).sortBy(_.created.desc).result

  override def getNotes(caseID: UUID)(implicit t: TimingContext): Future[ServiceResult[Seq[CaseNote]]] =
    daoRunner.run(getNotesDBIO(caseID)).map { notes => Right(notes.map(_.asCaseNote)) }

  override def updateNote(caseID: UUID, noteID: UUID, note: CaseNoteSave, version: OffsetDateTime)(implicit ac: AuditLogContext): Future[ServiceResult[CaseNote]] =
    auditService.audit('CaseNoteUpdate, caseID.toString, 'Case, Json.obj("noteID" -> noteID.toString)) {
      daoRunner.run(for {
        existing <- dao.findNotesQuery(caseID).filter(_.id === noteID).result.head
        updated <- dao.updateNote(existing.copy(text = note.text, teamMember = note.teamMember), version)
      } yield updated).map { n => Right(n.asCaseNote) }
    }

  override def deleteNote(caseID: UUID, noteID: UUID, version: OffsetDateTime)(implicit ac: AuditLogContext): Future[ServiceResult[Done]] =
    auditService.audit('CaseNoteDelete, caseID.toString, 'Case, Json.obj("noteID" -> noteID.toString)) {
      daoRunner.run(for {
        existing <- dao.findNotesQuery(caseID).filter(_.id === noteID).result.head
        done <- dao.deleteNote(existing, version)
      } yield done).map(Right.apply)
    }

  override def listOpenCases(team: Team)(implicit t: TimingContext): Future[ServiceResult[Seq[(Case, OffsetDateTime)]]] =
    daoRunner.run(
      dao.listQuery(Some(team), None, IssueStateFilter.Open)
        .withLastUpdated
        .result
        .map(_.map { case (c, messageLastUpdated, noteLastUpdated) =>
          (c, Seq(Option(c.version), messageLastUpdated, noteLastUpdated).flatten.max)
        })
    ).map(Right.apply)

  override def listOpenCases(owner: Usercode)(implicit t: TimingContext): Future[ServiceResult[Seq[(Case, OffsetDateTime)]]] =
    daoRunner.run(
      dao.listQuery(None, Some(owner), IssueStateFilter.Open)
        .withLastUpdated
        .result
        .map(_.map { case (c, messageLastUpdated, noteLastUpdated) =>
          (c, Seq(Option(c.version), messageLastUpdated, noteLastUpdated).flatten.max)
        })
    ).map(Right.apply)

  override def listClosedCases(team: Team)(implicit t: TimingContext): Future[ServiceResult[Seq[(Case, OffsetDateTime)]]] =
    daoRunner.run(
      dao.listQuery(Some(team), None, IssueStateFilter.Closed)
        .withLastUpdated
        .result
        .map(_.map { case (c, messageLastUpdated, noteLastUpdated) =>
          (c, Seq(Option(c.version), messageLastUpdated, noteLastUpdated).flatten.max)
        })
    ).map(Right.apply)

  override def countClosedCases(team: Team)(implicit t: TimingContext): Future[ServiceResult[Int]] =
    daoRunner.run(
      dao.listQuery(Some(team), None, IssueStateFilter.Closed).length.result
    ).map(Right.apply)

  override def listClosedCases(owner: Usercode)(implicit t: TimingContext): Future[ServiceResult[Seq[(Case, OffsetDateTime)]]] =
    daoRunner.run(
      dao.listQuery(None, Some(owner), IssueStateFilter.Closed)
        .withLastUpdated
        .result
        .map(_.map { case (c, messageLastUpdated, noteLastUpdated) =>
          (c, Seq(Option(c.version), messageLastUpdated, noteLastUpdated).flatten.max)
        })
    ).map(Right.apply)

  override def countClosedCases(owner: Usercode)(implicit t: TimingContext): Future[ServiceResult[Int]] =
    daoRunner.run(
      dao.listQuery(None, Some(owner), IssueStateFilter.Closed).length.result
    ).map(Right.apply)

  override def countOpenedSince(team: Team, date: OffsetDateTime)(implicit t: TimingContext): Future[ServiceResult[Int]] =
    daoRunner.run(
      dao.listQuery(Some(team), None, IssueStateFilter.Open)
        .filter(_.created >= date)
        .length.result
    ).map(Right.apply)

  override def countClosedSince(team: Team, date: OffsetDateTime)(implicit t: TimingContext): Future[ServiceResult[Int]] =
    daoRunner.run(
      dao.listQuery(Some(team), None, IssueStateFilter.Closed)
        .filter(_.version >= date)
        .length.result
    ).map(Right.apply)

  override def getOwners(ids: Set[UUID])(implicit t: TimingContext): Future[ServiceResult[Map[UUID, Set[Usercode]]]] =
    ownerService.getCaseOwners(ids)

  override def setOwners(id: UUID, owners: Set[Usercode])(implicit ac: AuditLogContext): Future[ServiceResult[Set[Usercode]]] =
    ownerService.setCaseOwners(id, owners)

  override def getClients(ids: Set[UUID])(implicit t: TimingContext): Future[ServiceResult[Map[UUID, Set[UniversityID]]]] = {
    daoRunner.run(dao.findClientsQuery(ids).result)
      .map(_.groupBy(_.caseId).mapValues(_.map(_.client).toSet))
      .map(Right.apply)
  }

  override def getClients(id: UUID)(implicit t: TimingContext): Future[ServiceResult[Set[UniversityID]]] = {
    getClients(Set(id)).map(_.right.map(_.getOrElse(id, Set.empty)))
  }

  override def addDocument(caseID: UUID, document: CaseDocumentSave, in: ByteSource, file: UploadedFileSave, caseNote: CaseNoteSave)(implicit ac: AuditLogContext): Future[ServiceResult[CaseDocument]] =
    auditService.audit('CaseAddDocument, caseID.toString, 'Case, Json.obj()) {
      val documentID = UUID.randomUUID()
      daoRunner.run(for {
        f <- uploadedFileService.storeDBIO(in, file, ac.usercode.get)
        doc <- dao.insertDocument(StoredCaseDocument(
          documentID,
          caseID,
          document.documentType,
          f.id,
          document.teamMember,
          JavaTime.offsetDateTime,
          JavaTime.offsetDateTime
        ))
        _ <- addNoteDBIO(caseID, CaseNoteType.DocumentNote, caseNote)
      } yield doc.asCaseDocument(f)).map(Right.apply)
    }

  private def getDocumentsDBIO(caseID: UUID): DBIO[Seq[(StoredCaseDocument, StoredUploadedFile)]] =
    dao.findDocumentsQuery(caseID)
      .join(UploadedFileDao.uploadedFiles.table).on(_.fileId === _.id)
      .sortBy { case (d, _) => d.created.desc }
      .result

  override def getDocuments(caseID: UUID)(implicit t: TimingContext): Future[ServiceResult[Seq[CaseDocument]]] = {
    daoRunner.run(getDocumentsDBIO(caseID))
      .map { docs => Right(docs.map { case (d, f) => d.asCaseDocument(f.asUploadedFile) }) }
  }

  override def deleteDocument(caseID: UUID, documentID: UUID, version: OffsetDateTime)(implicit ac: AuditLogContext): Future[ServiceResult[Done]] =
    auditService.audit('CaseDocumentDelete, caseID.toString, 'Case, Json.obj("documentID" -> documentID.toString)) {
      daoRunner.run(for {
        existing <- dao.findDocumentsQuery(caseID).filter(_.id === documentID).result.head
        done <- dao.deleteDocument(existing, version)
        _ <- uploadedFileService.deleteDBIO(existing.fileId)
      } yield done).map(Right.apply)
    }


  override def addMessage(`case`: Case, client: UniversityID, message: MessageSave, files: Seq[(ByteSource, UploadedFileSave)])(implicit ac: AuditLogContext): Future[ServiceResult[(Message, Seq[UploadedFile])]] = {
    auditService.audit('CaseAddMessage, `case`.id.get.toString, 'Case, Json.obj()) {
      daoRunner.run(
        addMessageDBIO(`case`, client, message, files)
      ).map(Right.apply)
    }.flatMap(_.fold(
      errors => Future.successful(Left(errors)),
      { case (m, file) => notificationService.caseMessage(`case`, client, m.sender).map(_.right.map(_ => (m, file))) }
    ))
  }



  private def addMessageDBIO(`case`: Case, client: UniversityID, message: MessageSave, files: Seq[(ByteSource, UploadedFileSave)])(implicit t: TimingContext): DBIO[(Message, Seq[UploadedFile])] =
    for {
      message <- messageDao.insert(message.toMessage(
        client = client,
        team = `case`.team,
        ownerId = `case`.id.get,
        ownerType = MessageOwner.Case
      ))
      f <- DBIO.sequence(files.map { case (in, metadata) =>
        uploadedFileService.storeDBIO(in, metadata, message.id, UploadedFileOwner.Message)
      })
    } yield (message, f)

  override def reassign(c: Case, team: Team, caseType: Option[CaseType], note: CaseNoteSave, version: OffsetDateTime)(implicit ac: AuditLogContext): Future[ServiceResult[Case]] =
    auditService.audit('CaseReassign, c.id.get.toString, 'Case, Json.obj("team" -> team.id, "caseType" -> caseType.map(_.entryName).orNull[String])) {
      daoRunner.run(DBIO.seq(
          dao.update(c.copy(team = team, caseType = caseType), version),
          addNoteDBIO(c.id.get, CaseNoteType.Referral, note)
      )).map(Right.apply)
    }.flatMap(_.fold(
      errors => Future.successful(Left(errors)),
      _ => notificationService.caseReassign(c).map(_.right.map(_ => c))
    ))

  override def getHistory(id: UUID)(implicit t: TimingContext): Future[ServiceResult[CaseHistory]] = {
    ownerService.getCaseOwnerHistory(id).flatMap(result => result.fold(
      errors => Future.successful(Left.apply(errors)),
      rawOwnerHistory => {
        daoRunner.run(for {
          caseHistory <- dao.getHistory(id)
          rawTagHistory <- dao.getTagHistory(id)
          rawClientHistory <- dao.getClientHistory(id)
        } yield {
          (caseHistory, rawTagHistory, rawClientHistory)
        }).flatMap { case (caseHistory, rawTagHistory, rawClientHistory) =>
          CaseHistory.apply(caseHistory, rawTagHistory, rawOwnerHistory, rawClientHistory, userLookupService, profileService)
        }
      }
    ))
  }

  override def findFromOriginalEnquiry(enquiryId: UUID)(implicit t: TimingContext): Future[ServiceResult[Seq[Case]]] = {
    daoRunner.run(dao.findByOriginalEnquiryQuery(enquiryId).result).map(Right.apply)
  }
}

object CaseService {
  def groupTuples(messagesTuples: Seq[(Case, Option[(MessageData, Option[StoredUploadedFile])])], notesTuples: Seq[(Case, Option[StoredCaseNote])]): Seq[(Case, Seq[MessageRender], Seq[CaseNote])] = {
    val casesAndMessages =
      MessageData.groupOwnerAndMessage(messagesTuples)
    val casesAndNotes =
      OneToMany.leftJoin(notesTuples.map { case (c, n) => (c, n.map(_.asCaseNote)) })(CaseNote.dateOrdering).toMap

    sortByRecent(casesAndMessages.map { case (c, m) => (c, m.distinct, casesAndNotes.getOrElse(c, Nil)) })
  }

  /**
    * Sort by the most recently updated, either by newest message, newest case note or when the case was last
    * updated (perhaps from its state changing)
    */
  def sortByRecent(data: Seq[(Case, Seq[MessageRender], Seq[CaseNote])]): Seq[(Case, Seq[MessageRender], Seq[CaseNote])] =
    data.sortBy(lastModified)(JavaTime.dateTimeOrdering.reverse)

  def lastModified(entry: (Case, Seq[MessageRender], Seq[CaseNote])): OffsetDateTime = {
    import JavaTime.dateTimeOrdering
    val (c, messages, notes) = entry
    (c.version #:: messages.toStream.map(_.message.created) #::: notes.toStream.map(_.created)).max
  }
}<|MERGE_RESOLUTION|>--- conflicted
+++ resolved
@@ -76,13 +76,9 @@
   def addMessage(`case`: Case, client: UniversityID, message: MessageSave, files: Seq[(ByteSource, UploadedFileSave)])(implicit ac: AuditLogContext): Future[ServiceResult[(Message, Seq[UploadedFile])]]
 
   def reassign(c: Case, team: Team, caseType: Option[CaseType], note: CaseNoteSave, version: OffsetDateTime)(implicit ac: AuditLogContext): Future[ServiceResult[Case]]
-<<<<<<< HEAD
-
-  def getHistory(caseKey: IssueKey)(implicit t: TimingContext): Future[ServiceResult[CaseHistory]]
-
-=======
+
   def getHistory(id: UUID)(implicit t: TimingContext): Future[ServiceResult[CaseHistory]]
->>>>>>> 79ae8e05
+
   def findFromOriginalEnquiry(enquiryId: UUID)(implicit t: TimingContext): Future[ServiceResult[Seq[Case]]]
 }
 
@@ -439,7 +435,7 @@
   override def addMessage(`case`: Case, client: UniversityID, message: MessageSave, files: Seq[(ByteSource, UploadedFileSave)])(implicit ac: AuditLogContext): Future[ServiceResult[(Message, Seq[UploadedFile])]] = {
     auditService.audit('CaseAddMessage, `case`.id.get.toString, 'Case, Json.obj()) {
       daoRunner.run(
-        addMessageDBIO(`case`, client, message, files)
+        addMessageDBIO(`case`, client, message, files, ac.usercode.get)
       ).map(Right.apply)
     }.flatMap(_.fold(
       errors => Future.successful(Left(errors)),
@@ -449,7 +445,7 @@
 
 
 
-  private def addMessageDBIO(`case`: Case, client: UniversityID, message: MessageSave, files: Seq[(ByteSource, UploadedFileSave)])(implicit t: TimingContext): DBIO[(Message, Seq[UploadedFile])] =
+  private def addMessageDBIO(`case`: Case, client: UniversityID, message: MessageSave, files: Seq[(ByteSource, UploadedFileSave)], uploader: Usercode)(implicit t: TimingContext): DBIO[(Message, Seq[UploadedFile])] =
     for {
       message <- messageDao.insert(message.toMessage(
         client = client,
@@ -458,7 +454,7 @@
         ownerType = MessageOwner.Case
       ))
       f <- DBIO.sequence(files.map { case (in, metadata) =>
-        uploadedFileService.storeDBIO(in, metadata, message.id, UploadedFileOwner.Message)
+        uploadedFileService.storeDBIO(in, metadata, uploader, message.id, UploadedFileOwner.Message)
       })
     } yield (message, f)
 
