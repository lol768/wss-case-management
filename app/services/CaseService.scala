--- conflicted
+++ resolved
@@ -32,11 +32,8 @@
   def findFull(id: UUID)(implicit ac: AuditLogContext): Future[ServiceResult[Case.FullyJoined]]
   def findFull(caseKey: IssueKey)(implicit ac: AuditLogContext): Future[ServiceResult[Case.FullyJoined]]
   def findForClient(universityID: UniversityID)(implicit t: TimingContext): Future[ServiceResult[Seq[(Case, Seq[MessageData], Seq[CaseNote])]]]
-<<<<<<< HEAD
+  def findRecentlyViewed(teamMember: Usercode, limit: Int)(implicit t: TimingContext): Future[ServiceResult[Seq[Case]]]
   def search(query: String)(implicit t: TimingContext): Future[ServiceResult[Case]]
-=======
-  def findRecentlyViewed(teamMember: Usercode, limit: Int)(implicit t: TimingContext): Future[ServiceResult[Seq[Case]]]
->>>>>>> 48a0dd13
   def update(c: Case, clients: Set[UniversityID], tags: Set[CaseTag], version: OffsetDateTime)(implicit ac: AuditLogContext): Future[ServiceResult[Case]]
   def updateState(caseID: UUID, targetState: IssueState, version: OffsetDateTime, caseNote: CaseNoteSave)(implicit ac: AuditLogContext): Future[ServiceResult[Case]]
   def getCaseTags(caseIds: Set[UUID])(implicit t: TimingContext): Future[ServiceResult[Map[UUID, Set[CaseTag]]]]
@@ -146,16 +143,14 @@
       Right(groupTuples(tuples))
     }
 
-<<<<<<< HEAD
-  override def search(query: String)(implicit t: TimingContext): Future[ServiceResult[Case]] =
-    daoRunner.run(dao.searchQuery(query).take(10).result).map(Right.apply)
-=======
   override def findRecentlyViewed(teamMember: Usercode, limit: Int)(implicit t: TimingContext): Future[ServiceResult[Seq[Case]]] =
     auditService.findRecentTargetIDsByOperation('CaseView, teamMember, limit).flatMap(_.fold(
       errors => Future.successful(Left(errors)),
       ids => find(ids.map(UUID.fromString))
     ))
->>>>>>> 48a0dd13
+
+  override def search(query: String)(implicit t: TimingContext): Future[ServiceResult[Case]] =
+    daoRunner.run(dao.searchQuery(query).take(10).result).map(Right.apply)
 
   private def updateDifferencesDBIO[A, B](items: Set[B], query: Query[Table[A], A, Seq], map: A => B, comap: B => A, insert: A => DBIO[A], delete: A => DBIO[Done]): DBIO[Unit] = {
     val existing = query.result
