--- conflicted
+++ resolved
@@ -207,16 +207,15 @@
   }
 }
 
-<<<<<<< HEAD
 .fc-event--tooltip {
   text-align: left;
 
   &--name {
     white-space: nowrap;
   }
-=======
+}
+
 .appointment-freebusy-calendar .fc-bgevent {
   background-color: #3a87ad; // Same colour as default event colour
   opacity: 1;
->>>>>>> f457a008
 }