--- conflicted
+++ resolved
@@ -299,19 +299,6 @@
   margin-bottom: (@panel-body-padding * 2);
 }
 
-<<<<<<< HEAD
-.form-wellbeing {
-
-  margin-left: @grid-gutter-width;
-
-  .form-group {
-    margin-bottom: 36px;
-  }
-
-  // help text next to the label (above fields) should sit directly underneath so nuke the margins
-  label + .help-block {
-    margin-top: -5px;
-=======
 .search-default {
   .make-md-column(3);
   position: relative;
@@ -335,6 +322,19 @@
   .fa-search {
     position: absolute;
     line-height: @input-height-large;
->>>>>>> 89a5e06d
+  }
+}
+
+.form-wellbeing {
+
+  margin-left: @grid-gutter-width;
+
+  .form-group {
+    margin-bottom: 36px;
+  }
+
+  // help text next to the label (above fields) should sit directly underneath so nuke the margins
+  label + .help-block {
+    margin-top: -5px;
   }
 }