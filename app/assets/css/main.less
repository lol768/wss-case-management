@import (reference) "id7/less/bootstrap/variables.less";
@import (reference) "id7/less/bootstrap/mixins.less";
@import (reference) "id7/less/variables.less";
@import (reference) "id7/less/mixins.less";

@id7-image-root-dir: './lib/id7/images';
@icon-font-path: './lib/id7/fonts';
@fa-font-path: './lib/id7/fonts';

@import "id7/less/id7-no-fa";
@id7-ignore-id6-legacy: true;
@import "id7/less/font-awesome-pro";
@import "id7-theme";
@import "sysadmin-notices";
@import "error-pages";
@import "flexi-picker";
@import "icons";
@import "calendars";

@fa-font-path: './lib/id7/fonts';
@brand-colour: #a14418;
@nav-link-padding: 10px 15px;

// Always scrollbar to avoid horizontal dancing
html {
  overflow-y: scroll;
}

.pull-right:first-child {
  & + h1, & + h2, & + h3, & + h4, & + h5, & + h6 {
    margin-top: 0;
  }
}

.flex {
  display: flex;
}

@media (min-width: @grid-float-breakpoint) {
  @dl-horizontal-offset: 220px;
  .dl-horizontal.field-history dt {
    width: @dl-horizontal-offset;
  }
  .dl-horizontal.field-history dd {
    margin-left: @dl-horizontal-offset + @grid-gutter-width;
  }
}



.popover button.close {
  padding: 0 2px;
}

.client-search, .case-search, .enquiry-search, .appointment-search {
  .make-row();
}

.client-search {
  position: relative;
  .dropdown-menu li {
    margin-bottom: 5px;
    a {
      padding: 5px 10px 5px 5px;
    }
  }
  .client-search-result {
    .media-left img {
      width: 60px;
      height: 60px;
    }
    .media-body {
      width: auto;
      .title {
        font-size: 120%;
      }
    }
  }
}

.hint {
  color: @gray-light;
  font-size: 90%;
}

.form-horizontal .control-label {
  font-weight: normal;
  color: @gray-light;
}

.form-horizontal .form-vertical {
  .form-group {
    margin-left: 0;
    margin-right: 0;
  }
  label.control-label {
    color: #555;
    margin-bottom: 5px;
  }
}

.spaced-buttons {
  margin-top: @grid-gutter-width;
  .btn + .btn {
    margin-left: @grid-gutter-width;
  }
}

.checkbox-condensed {
  .checkbox {
    margin: 0;
  }
}

dt {
  font-weight: normal;
}
dd {
  font-weight: bold;
}

table caption {
  font-weight: bold;
}

section.indent {
  margin-left: @grid-gutter-width;
}

.panel-form {
  .panel-body .form-group {
    margin-bottom: 0;
  }

  .panel-footer.spaced-buttons {
    margin-top: 0;
  }
}

.panel.thread {
  &.thread--client {
    background: #bfcac6 url(/assets/images/messages-bg.jpg) top right no-repeat;
    background-size: cover;
  }

  &.state-Closed {
    opacity: 0.7;
  }

  h4 {
    font-size: @font-size-h5;
    .fa-angle-down {
      display: none;
    }
    .collapsed {
      .fa-angle-down {
        display: inline-block;
      }
      .fa-angle-up {
        display: none;
      }
    }
    a {
      display: block;
      text-decoration: none;
      color: #333333;
      &:hover {
        color: #666666;
      }
    }
  }

  .message {
    .clearfix();
    border-radius: 10px;
    box-shadow: 5px 5px 10px 0 rgba(0,0,0,0.3);
    padding: @panel-heading-padding;
    margin-bottom: @panel-body-padding;
    word-break: break-word;
    .date {
      color: #5e5e5f;
    }
    .message--author {
      font-weight: bold;
    }
    .message--attachment {
      font-weight: bold;
      margin-top: (@line-height-computed / 2);
      padding-top: (@line-height-computed / 4);
      border-top: 1px solid @gray-light;
    }
    &.message-client {
      background-color: #E5F6CF;
      border: 1px solid #919191;
      margin-right: 20%;
    }
    &.message-team {
      background-color: #CFEFFB;
      border: 1px solid #c0c0c0;
      margin-left: 20%;
    }
    .message--read-indicator {
      font-size: @font-size-h5;
      color: #3E8C27;
    }
  }
  .panel-footer {
    background: rgba(191, 192, 191, 0.8);
    padding-bottom: @panel-body-padding;
    .form-group {
      display: block;
    }
    label {
      font-weight: normal;
    }

    textarea.form-control {
      width: 100%;
      border-radius: 10px;
    }

    .form-group {
      &:last-child {
        margin-bottom: 0;
      }

      input[type="file"] {
        background-color: transparent;
        border: none;
        box-shadow: none;
        padding-left: 0;
      }

      button {
        margin-left: @grid-gutter-width;
        @diameter: 36px;
        padding: 0;
        width: @diameter;
        height: @diameter;

        border: 0;
        border-radius: 50%;
        i {
          line-height: @diameter;
          width: @diameter;
          height: @diameter;
          margin-left: -2px; // get the airplane points equal distances from the circle edges :awyeah:
        }
      }
    }
  }
}

.panel-group.message-threads .panel-body {
  max-height: ~"calc(100vh - 300px)";
  overflow-y: auto;
}

.inline-form { // *twitch*
  display: inline-block;
}

// Default table styling CASE-108
.table-default {
  .table-striped;
  border-bottom: 1px solid @table-border-color;

  > caption {
    color: @brand-colour;
    font-size: @main-font-size;
    font-weight: bold;
    padding: 0;
  }
}

.tab-content > .active {
  padding-top: @grid-gutter-width;
}

.nav-tabs {
  > li.active {
    font-weight: bold;
  }

  @media (min-width: @screen-md-min) {
    html.flexbox & {
      display: flex;

      > li {
        flex: 1 1 0;
        white-space: nowrap;

        > a i {
          margin-right: 5px;
        }
      }
    }
  }
}

summary {
  cursor: pointer;
  &:focus { outline: none; }
  font-weight: bold;

  details[data-toggle="load"] & { color: @brand-colour; }
}

// Headings immediately after another heading should be closer together
h1, h2, h3, h4, h5, h6, .h1, .h2, .h3, .h4, .h5, .h6 {
  + h1, + h2, + h3, + h4, + h5, + h6, + .h1, + .h2, + .h3, + .h4, + .h5, + .h6 {
    margin-top: 0;
  }
}

.enquiry-details--header {
  margin-bottom: @line-height-computed;
}

.enquiry-details--actions {
  margin: (@line-height-computed / 2) 0;
}

.enquiry-details .panel.enquiry .message {
  margin-bottom: (@panel-body-padding * 2);
}

.search-default {
  .make-md-column(5);
  position: relative;
  .form-control {
    color: #000000;
    border: 0;
    box-shadow: none;
    border-bottom: 1px solid #cccccc;
    padding-left: @padding-large-horizontal * 1.5;
    &:hover {
      border-bottom-color: #404040;
    }
    &:focus {
      border-bottom-color: #000000;
      box-shadow: none;
    }
    &::placeholder {
      color: #808080;
    }
  }
  .fa-search {
    position: absolute;
    line-height: @input-height-large;
  }
}

.case-details, .appointment-details {

  details {
    i.closed { display: inline-block; }
    i.open { display: none; }

    &[open] {
      i.closed { display: none; }
      i.open { display: inline-block; }
    }

    summary {
      &:first-of-type {
        list-style-type: none;
      }

      &::-webkit-details-marker {
        display:none;
      }
    }
  }

  &--section {
    div.control-label, summary.control-label, .content {
      position: relative;
      min-height: 1px;
      padding-right: @grid-gutter-width / 2;
      float: left;

      &.control-label {

        i {
          font-size: 12px;
          line-height: 1.5;
        }

        @media (min-width: @screen-xs-min) {
          width: percentage(2/12);
        }
        @media (min-width: @screen-md-min) {
          // need to keep the labels in line with the labels in the left column of .case-details--actions
          // the left column is col-7 with a nested row containing col-3 for the label
          // this means the label is 7/12 * 3/12 of a page wide = 21/144 = 7/48
          width: percentage(7/48);
        }
        padding-left: @grid-gutter-width;
      }

      &.content {
        @media (min-width: @screen-xs) {
          width: percentage(10/12);
        }
        @media (min-width: @screen-md) {
          width: percentage(41/48);
        }
        padding-left: @grid-gutter-width / 2;
      }
    }
  }
}

.form-wellbeing {
  margin: 0 @grid-gutter-width;

  .form-group {
    margin-bottom: 36px;
  }

  // help text next to the label (above fields) should sit directly underneath so nuke the margins
  label + .help-block {
    margin-top: -5px;
  }

  .control-label {
    font-size: @font-size-h5;
    font-weight: normal;
    color: #404040;
  }

  .help-block {
    color: #808080;
  }
}

a[role="button"] {
  cursor: pointer;

  > i.fas, > i.far, > i.fal {
    margin-left: 5px;
  }
}

<<<<<<< HEAD
i.fa-comment-edit.awaiting {
  color: @brand-colour;
}

.heartbeat {
  animation-name: heartbeat-animation;
  animation: heartbeat-animation 1.5s ease infinite;
}

@keyframes heartbeat-animation{
  0%{transform:scale(1)}
  20%{transform:scale(1.2)}
  40%{transform:scale(1)}
  100%{transform:scale(1)}
=======
.map-link {
  > i {
    margin-right: 5px;
  }
}

.popover {
  &.wide {
    max-width: 600px;

    .popover-content {
      max-height: 450px;
    }
  }
>>>>>>> db4753b6
}<|MERGE_RESOLUTION|>--- conflicted
+++ resolved
@@ -443,7 +443,22 @@
   }
 }
 
-<<<<<<< HEAD
+.map-link {
+  > i {
+    margin-right: 5px;
+  }
+}
+
+.popover {
+  &.wide {
+    max-width: 600px;
+
+    .popover-content {
+      max-height: 450px;
+    }
+  }
+}
+
 i.fa-comment-edit.awaiting {
   color: @brand-colour;
 }
@@ -458,20 +473,4 @@
   20%{transform:scale(1.2)}
   40%{transform:scale(1)}
   100%{transform:scale(1)}
-=======
-.map-link {
-  > i {
-    margin-right: 5px;
-  }
-}
-
-.popover {
-  &.wide {
-    max-width: 600px;
-
-    .popover-content {
-      max-height: 450px;
-    }
-  }
->>>>>>> db4753b6
 }