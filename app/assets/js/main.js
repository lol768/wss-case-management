--- conflicted
+++ resolved
@@ -1,11 +1,7 @@
-<<<<<<< HEAD
-/* eslint-env browser, jquery */
-=======
 /* eslint-env browser */
 
 import $ from 'jquery';
 
->>>>>>> 466ea5b3
 import 'core-js/modules/es6.object.assign';
 import FieldHistory from './field-history';
 import ClientSearch from './client-search';
