/* eslint-env browser */

import $ from 'jquery';
import 'core-js/modules/es6.object.assign';
import FieldHistory from './field-history';
import ClientSearch from './client-search';

function closePopover($popover) {
  const $creator = $popover.data('creator');
  if ($creator) {
    $creator.popover('hide');
  }
}

$(() => {
  $('[data-toggle="popover"]').popover();

  $('.field-history').each((i, container) => {
    FieldHistory(container);
  });

<<<<<<< HEAD
  $('html')
    .on('shown.bs.popover', (e) => {
      const $po = $(e.target).popover().data('bs.popover').tip();
      $po.data('creator', $(e.target));
    })
    .on('click.popoverDismiss', (e) => {
      const $target = $(e.target);

      // if clicking anywhere other than the popover itself
      if ($target.closest('.popover').length === 0 && $(e.target).closest('.has-popover').length === 0) {
        $('.popover').each((i, popover) => closePopover($(popover)));
      } else if ($target.closest('.close').length > 0) {
        closePopover($target.closest('.popover'));
      }
    }).on('keyup.popoverDismiss', (e) => {
      const key = e.which || e.keyCode;
      if (key === 27) {
        $('.popover').each((i, popover) => closePopover($(popover)));
      }
    });
=======
  $('.client-search').each((i, container) => {
    ClientSearch(container);
  });

  $('body').on('click', '.popover .close', (e) => {
    $(e.target).closest('.popover').data('bs.popover').$element.popover('hide');
  });
>>>>>>> 28043405
});<|MERGE_RESOLUTION|>--- conflicted
+++ resolved
@@ -19,7 +19,10 @@
     FieldHistory(container);
   });
 
-<<<<<<< HEAD
+  $('.client-search').each((i, container) => {
+    ClientSearch(container);
+  });
+
   $('html')
     .on('shown.bs.popover', (e) => {
       const $po = $(e.target).popover().data('bs.popover').tip();
@@ -35,18 +38,9 @@
         closePopover($target.closest('.popover'));
       }
     }).on('keyup.popoverDismiss', (e) => {
-      const key = e.which || e.keyCode;
-      if (key === 27) {
-        $('.popover').each((i, popover) => closePopover($(popover)));
-      }
-    });
-=======
-  $('.client-search').each((i, container) => {
-    ClientSearch(container);
+    const key = e.which || e.keyCode;
+    if (key === 27) {
+      $('.popover').each((i, popover) => closePopover($(popover)));
+    }
   });
-
-  $('body').on('click', '.popover .close', (e) => {
-    $(e.target).closest('.popover').data('bs.popover').$element.popover('hide');
-  });
->>>>>>> 28043405
 });