/* eslint-env browser */

import $ from 'jquery';
import 'core-js/modules/es6.object.assign';
import './jquery.are-you-sure';
import FieldHistory from './field-history';
import * as flexiPicker from './flexi-picker';
import * as memberPicker from './member-picker';
import ClientSearch from './client-search';
import UserListPopovers from './user-list-popovers';
import MessageThreads from './message-threads';
import CasePicker from './case-picker';
import MultiplePickers from './multiple-picker';
import CaseSearch from './case-search';
import EnquirySearch from './enquiry-search';
import AppointmentSearch from './appointment-search';
import AppointmentCalendar from './appointment-calendar';
import AppointmentFreeBusyForm from './appointment-freebusy-calendar';
import { DateTimePicker, InlineDateTimePicker } from './date-time-picker';
import PaginatingTable from './paginating-table';

function closePopover($popover) {
  const $creator = $popover.data('creator');
  if ($creator) {
    $creator.popover('hide');
  }
}

/**
 * Attach handlers to all elements inside $scope. All jQuery selects
 * must be scoped to $scope, and you should only call bindTo on content
 * that you know has not had handlers attached already (either a whole page
 * that's just been loaded, or a piece of HTML you've just loaded into the
 * document dynamically)
 */
function bindTo($scope) {
  $('[data-toggle="popover"]', $scope).popover();

  $('i.icon-tooltip, .btn-tooltip', $scope).tooltip({
    delay: { show: 500, hide: 100 },
    placement: 'auto top',
  });

  UserListPopovers($scope);

  $('.field-history', $scope).each((i, container) => {
    FieldHistory(container);
  });

  $('.client-search', $scope).each((i, container) => {
    ClientSearch(container);
  });

  $('.message-threads', $scope).each((i, container) => {
    MessageThreads(container);
  });

  $('.case-picker', $scope).each((i, container) => {
    CasePicker(container);
  });

  flexiPicker.bindTo($scope);

  memberPicker.bindTo($scope);

  $('.case-picker-collection', $scope).each((i, collection) => {
    MultiplePickers(collection, (element) => {
      CasePicker(element);
    });
  });

  $('.case-search', $scope).each((i, container) => {
    CaseSearch(container);
  });

  $('.enquiry-search', $scope).each((i, container) => {
    EnquirySearch(container);
  });

  $('.appointment-search', $scope).each((i, container) => {
    AppointmentSearch(container);
  });

  $('.appointment-calendar', $scope).each((i, container) => {
    AppointmentCalendar(container);
  });

  $('.appointment-freebusy-form', $scope).each((i, container) => {
    AppointmentFreeBusyForm(container);
  });

  $('.datetimepicker', $scope).each((i, container) => {
    DateTimePicker(container);
  });

  $('.datetimepicker-inline', $scope).each((i, container) => {
    InlineDateTimePicker(container);
  });


  $('form', $scope)
    .not('.no-dirty-check')
    .areYouSure()
    .end()
    .not('no-double-submit-protection')
    .on('submit', (e) => {
      $(e.target).find('button[type=submit]').prop('disabled', true);
    });

  $('.toggle-element', $scope).each((i, container) => {
    const $this = $(container);
    const $target = $($this.data('target'));
    const shownLabel = $this.data('shownLabel');
    const hiddenLabel = $this.text();
    $this.on('click', () => {
      if ($target.hasClass('hidden')) {
        $target.removeClass('hidden');
        $this.html(shownLabel);
      } else {
        $target.addClass('hidden');
        $this.html(hiddenLabel);
      }
    });
  });

  $('input[type="checkbox"][data-toggle="optional-subform"][data-target]', $scope).each((i, el) => {
    const $checkbox = $(el);
    const $target = $($checkbox.data('target'));

    const update = () => {
      if ($checkbox.is(':checked')) {
        $target.show().find(':input').prop('disabled', false);
      } else {
        $target.hide().find(':input').prop('disabled', true);
      }
    };

    $checkbox.on('input change', update);
    update();
  });

  $('input[type="radio"][data-toggle="optional-subform"][data-target]', $scope).each((i, el) => {
    const $radio = $(el);
    const $target = $($radio.data('target'));

    const update = () => {
      if ($radio.val() === $radio.data('toggle-value')) {
        $target.show().find(':input').prop('disabled', false);
      } else {
        $target.hide().find(':input').prop('disabled', true);
      }
    };

    $radio.on('input change', update);
    if ($radio.is(':checked')) update();
  });

  $('details[data-toggle="load"][data-href][data-target]', $scope).on('toggle', function load() {
    const $details = $(this);
    if (this.open && !$details.data('loading')) {
      $details.data('loading', true);
      const $target = $details.find($details.data('target'));
      $target.load($details.data('href'), (text, status, xhr) => {
        if (status === 'error') {
          $target.text(`Unable to load content: ${xhr.statusText || xhr.status || 'error'}`);
        } else {
          bindTo($target);
        }
      });
    }
  });

  // be sure to bind the confirm-submit handler before other handlers on submit buttons
  $('a[data-toggle~="confirm-submit"][data-message], :button[data-toggle~="confirm-submit"][data-message]', $scope).on('click', function confirmBeforeSubmit(event) {
    const $button = $(this);
    // eslint-disable-next-line no-alert
    if (!window.confirm($button.data('message'))) {
      event.preventDefault();
      event.stopImmediatePropagation();
    }
  });

  $('a[data-toggle~="remove-submit"][data-target], :button[data-toggle~="remove-submit"][data-target]', $scope).on('click', function removeAndSubmit(event) {
    const $button = $(this);
    const $form = $button.closest('form');
    $button.closest($button.data('target')).find(':input').remove();
    event.preventDefault();
    $form.submit();
  });

  $(':input.change-submit', $scope).on('change', function submitOnChange() {
    const $input = $(this);
    const $form = $input.closest('form');
    $form.submit();
  });

  $('.map-link', $scope).each((i, link) => {
    const $link = $(link);
    const mapUrl = `https://campus.warwick.ac.uk/?lite=1&slid=${encodeURIComponent($link.data('lid'))}`;
    $link.popover({
      trigger: 'click',
      container: 'body',
      template: '<div class="popover wide"><div class="arrow"></div><div class="popover-inner"><div class="popover-content"><p></p></div></div></div>',
      html: true,
      content: `<iframe width="300" height="400" frameborder="0" src="${mapUrl}"></iframe>`,
      placement: 'auto bottom',
    });
    $link.on('click', (e) => {
      e.preventDefault();
      e.stopPropagation();
    });
  });

  $('details.async[class*="details--section"], div.async[class*="details--section"]', $scope).each((i, target) => {
    const $target = $(target);
    $target.find('div.content').load($target.data('href'), (text, status, xhr) => {
      if (status === 'error') {
        $target.find('div.content').text(`Unable to load content: ${xhr.statusText || xhr.status || 'error'}`);
      } else {
        const $count = $target.find('.control-label .count');
        if ($count.length > 0) {
          const count = $target.find('div.content [data-count]').data('count');
          if (count !== undefined) {
            $count.text(`(${count})`);
          }
        }
        bindTo($target);
      }
    });
  });

<<<<<<< HEAD
  function loadTabPanelContent($tabPanel) {
    if (!$tabPanel.data('tabPanelLoaded')) {
      $tabPanel
        .empty()
        .append('<i class="fas fa-spinner fa-pulse"></i> Loading&hellip;')
        .load($tabPanel.data('href'), (text, status, xhr) => {
          if (status === 'error') {
            $tabPanel.text(`Unable to load content: ${xhr.statusText || xhr.status || 'error'}`);
          } else {
            bindTo($tabPanel);
            $tabPanel.data('tabPanelLoaded', true);
          }
        });
    }
  }

  $('a[data-toggle="tab"]', $scope).on('show.bs.tab', (e) => {
    const $tabPanel = $($(e.target).attr('href'), $scope);
    if ($tabPanel && $tabPanel.data('href')) {
      loadTabPanelContent($tabPanel);
    }
  });

  $('.tab-pane.active[data-href]', $scope).each((i, tabPanel) => {
    loadTabPanelContent($(tabPanel));
  });
=======
  $('table.table-paginated', $scope).each((i, container) => PaginatingTable(container));
>>>>>>> 1c72f784
}

$(() => {
  // Apply to all content loaded non-AJAXically
  bindTo($('#main'));

  // Any selectors below should only be for things that we know won't be inserted into the
  // page after DOM ready.

  // Don't scroll when clicking on tabs
  $('.nav-tabs a').off('shown.bs.tab.id7Navigation').on('shown.bs.tab.id7navigation', (e) => {
    window.history.replaceState({}, null, e.target.hash);
  });

  // Dismiss popovers when clicking away
  $('html')
    .on('shown.bs.popover', (e) => {
      const $po = $(e.target).popover().data('bs.popover').tip();
      $po.data('creator', $(e.target));
    })
    .on('click.popoverDismiss', (e) => {
      const $target = $(e.target);

      // if clicking anywhere other than the popover itself
      if ($target.closest('.popover').length === 0 && $(e.target).closest('.has-popover').length === 0) {
        $('.popover').each((i, popover) => closePopover($(popover)));
      } else if ($target.closest('.close').length > 0) {
        closePopover($target.closest('.popover'));
      }
    })
    .on('keyup.popoverDismiss', (e) => {
      const key = e.which || e.keyCode;
      if (key === 27) {
        $('.popover').each((i, popover) => closePopover($(popover)));
      }
    });
});<|MERGE_RESOLUTION|>--- conflicted
+++ resolved
@@ -229,7 +229,8 @@
     });
   });
 
-<<<<<<< HEAD
+  $('table.table-paginated', $scope).each((i, container) => PaginatingTable(container));
+
   function loadTabPanelContent($tabPanel) {
     if (!$tabPanel.data('tabPanelLoaded')) {
       $tabPanel
@@ -256,9 +257,6 @@
   $('.tab-pane.active[data-href]', $scope).each((i, tabPanel) => {
     loadTabPanelContent($(tabPanel));
   });
-=======
-  $('table.table-paginated', $scope).each((i, container) => PaginatingTable(container));
->>>>>>> 1c72f784
 }
 
 $(() => {
