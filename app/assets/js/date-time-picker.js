/* eslint-env browser */

import $ from 'jquery';
import 'eonasdan-bootstrap-datetimepicker';
import moment from 'moment-timezone';

const icons = {
  time: 'fal fa-clock',
  date: 'fal fa-calendar-alt',
  up: 'fal fa-chevron-up',
  down: 'fal fa-chevron-down',
  previous: 'fal fa-chevron-left',
  next: 'fal fa-chevron-right',
  today: 'fal fa-crosshairs',
  clear: 'fal fa-trash',
  close: 'fal fa-times',
};

const dateHiddenFieldFormat = 'YYYY-MM-DD';
const dateTimeHiddenFieldFormat = 'YYYY-MM-DD[T]HH:mm';
const dateTextFieldFormat = 'Do MMM YYYY';
const dateTimeTextFieldFormat = 'Do MMM YYYY, HH:mm';
const dayAndDateTimeTextFieldFormat = 'ddd Do MMM YYYY, HH:mm';

const commonOptions = {
  locale: 'en-gb',
  icons,
  sideBySide: true,
  stepping: 1,
  useCurrent: true,
};

function PopupDatePicker(container, textFormat, hiddenFormat) {
  const hiddenField = $(container).find('input[type=hidden]');
  const inputGroup = $(container).find('.input-group');
  const textField = inputGroup.find('input');
  const options = textField.data() || {};
  delete options.aysOrig;

  let currentDate;
  if (hiddenField.val()) {
    currentDate = moment(hiddenField.val(), hiddenFormat);
    textField.val(currentDate.format(textFormat));
  }

  inputGroup.datetimepicker({
    ...commonOptions,
    format: textFormat,
    date: currentDate,
    allowInputToggle: true,
    ...options,
  }).on('dp.change', ({ date }) => {
    if (date) {
<<<<<<< HEAD
      hiddenField.val(date.format(dateTimeHiddenFieldFormat));
    } else {
      hiddenField.val('');
=======
      hiddenField.val(date.format(hiddenFormat));
>>>>>>> 3d62a9fd
    }
  });
}

export function DatePicker(container) {
  PopupDatePicker(container, dateTextFieldFormat, dateHiddenFieldFormat);
}

export function DateTimePicker(container) {
  PopupDatePicker(container, dateTimeTextFieldFormat, dateTimeHiddenFieldFormat);
}

function InlinePicker(container, format) {
  const hiddenField = $(container).find('input[type=hidden]');
  const label = $(container).closest('.form-group').find('label.control-label');
  const div = hiddenField.next('div');
  const options = div.data() || {};
  delete options.aysOrig;

  const updateLabel = (newDate) => {
    let span = label.find('span.current');
    if (span.length === 0) {
      span = $('<span />').addClass('current');
      label.append(span);
    }

    if (newDate) {
      span.text(`: ${newDate.format(dayAndDateTimeTextFieldFormat)}`);
    } else {
      span.text('');
    }
  };

  let currentDate;
  if (hiddenField.val()) {
    currentDate = moment(hiddenField.val(), dateTimeHiddenFieldFormat);
  }

  div.datetimepicker({
    ...commonOptions,
    format,
    date: currentDate,
    inline: true,
    ...options,
  }).on('dp.change', ({ date }) => {
    if (date) {
      hiddenField.val(date.format(dateTimeHiddenFieldFormat));
      updateLabel(date);
    } else {
      hiddenField.val('');
      updateLabel();
    }
  }).trigger('init.datetimepicker').trigger('dp.change');

  const viewDate = div.data('DateTimePicker').viewDate();
  hiddenField.val(viewDate.format(dateTimeHiddenFieldFormat));
  updateLabel(viewDate);
}

export function InlineDatePicker(container) {
  InlinePicker(container, dateTextFieldFormat);
}

export function InlineDateTimePicker(container) {
  InlinePicker(container, dateTimeTextFieldFormat);
}<|MERGE_RESOLUTION|>--- conflicted
+++ resolved
@@ -51,13 +51,9 @@
     ...options,
   }).on('dp.change', ({ date }) => {
     if (date) {
-<<<<<<< HEAD
-      hiddenField.val(date.format(dateTimeHiddenFieldFormat));
+      hiddenField.val(date.format(hiddenFormat));
     } else {
       hiddenField.val('');
-=======
-      hiddenField.val(date.format(hiddenFormat));
->>>>>>> 3d62a9fd
     }
   });
 }
