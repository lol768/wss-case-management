package controllers

import java.time.OffsetDateTime
import java.util.UUID

import controllers.IndexController.{ClientInformation, TeamMemberInformation}
import controllers.refiners.AnyTeamActionRefiner
import domain._
import domain.dao.CaseDao.Case
import helpers.ServiceResults
import helpers.ServiceResults.ServiceResult
import javax.inject.{Inject, Singleton}
import play.api.libs.json.Json
import play.api.mvc.{Action, AnyContent}
import services._
import services.tabula.ProfileService
import warwick.sso.{AuthenticatedRequest, UniversityID}

import scala.concurrent.{ExecutionContext, Future}

object IndexController {
  case class ClientInformation(
    enquiries: Seq[EnquiryRender],
    registration: Option[Registration]
  )

  case class TeamMemberInformation(
    teams: Seq[Team],
    enquiriesRequiringAction: Seq[(Enquiry, MessageData)],
    enquiriesAwaitingClient: Seq[(Enquiry, MessageData)],
    closedEnquiries: Int,
    openCases: Seq[(Case, OffsetDateTime)],
    closedCases: Int,
    clients: Map[UUID, Set[Either[UniversityID, SitsProfile]]],
    atRiskClients: Set[AtRiskClient]
  )
}

@Singleton
class IndexController @Inject()(
  securityService: SecurityService,
  anyTeamActionRefiner: AnyTeamActionRefiner,
  permissions: PermissionService,
  enquiries: EnquiryService,
  registrations: RegistrationService,
  audit: AuditService,
  cases: CaseService,
  profiles: ProfileService,
<<<<<<< HEAD
  uploadedFileControllerHelper: UploadedFileControllerHelper,
=======
  clientSummaries: ClientSummaryService
>>>>>>> d4ce65bf
)(implicit executionContext: ExecutionContext) extends BaseController {
  import securityService._
  import anyTeamActionRefiner._

  private def clientHome(implicit request: AuthenticatedRequest[AnyContent]): Future[ServiceResult[ClientInformation]] = {
    val client = request.context.user.get.universityId.get

    ServiceResults.zip(
      enquiries.findEnquiriesForClient(client),
      registrations.get(client)
    ).flatMap(_.fold(
      errors => Future.successful(Left(errors)),
      { case (e, registration) =>
        val result = Future.successful(Right(ClientInformation(e, registration)))

        // Record an EnquiryView event for the first enquiry as that's open by default in the accordion
        e.headOption.map { e =>
          audit.audit('EnquiryView, e.enquiry.id.get.toString, 'Enquiry, Json.obj())(result)
        }.getOrElse(result)
      }
    ))
  }

  private def teamMemberHome(implicit request: AuthenticatedRequest[AnyContent]): Future[ServiceResult[Option[TeamMemberInformation]]] = {
    val usercode = request.context.user.get.usercode

    permissions.teams(usercode).fold(
      errors => Future.successful(Left(errors)),
      teams => {
        if (teams.isEmpty) Future.successful(Right(None))
        else ServiceResults.zip(
          enquiries.findEnquiriesNeedingReply(usercode),
          enquiries.findEnquiriesAwaitingClient(usercode),
          enquiries.countClosedEnquiries(usercode),
          cases.listOpenCases(usercode),
          cases.countClosedCases(usercode),
          clientSummaries.findAtRisk(teams.contains(Teams.MentalHealth))
        ).successFlatMapTo { case (enquiriesNeedingReply, enquiriesAwaitingClient, closedEnquiries, openCases, closedCases, atRiskClients) =>
          cases.getClients(openCases.flatMap { case (c, _) => c.id }.toSet).successFlatMapTo { caseClients =>
            val clients = (enquiriesNeedingReply ++ enquiriesAwaitingClient).map{ case (e, _) => e.id.get -> Set(e.universityID) }.toMap ++ caseClients

            profiles.getProfiles(clients.values.flatten.toSet).successMapTo { clientProfiles =>
              val resolvedClients = clients.mapValues(_.map(c => clientProfiles.get(c).map(Right.apply).getOrElse(Left(c))))

              Some(TeamMemberInformation(
                teams,
                enquiriesNeedingReply,
                enquiriesAwaitingClient,
                closedEnquiries,
                openCases,
                closedCases,
                resolvedClients,
                atRiskClients
              ))
            }
          }
        }
      }
    )
  }

  def home: Action[AnyContent] = SigninRequiredAction.async { implicit request =>
    ServiceResults.zip(
      clientHome,
      teamMemberHome
    ).successMap { case (clientInformation, teamMemberInformation) =>
      Ok(views.html.home(clientInformation, teamMemberInformation, uploadedFileControllerHelper.supportedMimeTypes))
    }
  }

  def closedEnquiries: Action[AnyContent] = AnyTeamMemberRequiredAction.async { implicit request =>
    enquiries.findClosedEnquiries(request.context.user.get.usercode).successFlatMap { enquiries =>
      val clients = enquiries.map { case (e, _) => e.id.get -> Set(e.universityID) }.toMap

      profiles.getProfiles(clients.values.flatten.toSet).successMap { profiles =>
        val resolvedClients = clients.mapValues(_.map(c => profiles.get(c).map(Right.apply).getOrElse(Left(c))))
        Ok(views.html.admin.closedEnquiries(enquiries, resolvedClients))
      }
    }
  }

  def closedCases: Action[AnyContent] = AnyTeamMemberRequiredAction.async { implicit request =>
    cases.listClosedCases(request.context.user.get.usercode).successFlatMap { closedCases =>
      cases.getClients(closedCases.flatMap { case (c, _) => c.id }.toSet).successFlatMap { clients =>
        profiles.getProfiles(clients.values.flatten.toSet).successMap { profiles =>
          val resolvedClients = clients.mapValues(_.map(c => profiles.get(c).map(Right.apply).getOrElse(Left(c))))
          Ok(views.html.admin.closedCases(closedCases, resolvedClients))
        }
      }
    }
  }

  def redirectToPath(path: String, status: Int = MOVED_PERMANENTLY) = Action {
    Redirect(s"/${path.replaceFirst("^/","")}", status)
  }
}<|MERGE_RESOLUTION|>--- conflicted
+++ resolved
@@ -46,14 +46,11 @@
   audit: AuditService,
   cases: CaseService,
   profiles: ProfileService,
-<<<<<<< HEAD
+  clientSummaries: ClientSummaryService,
   uploadedFileControllerHelper: UploadedFileControllerHelper,
-=======
-  clientSummaries: ClientSummaryService
->>>>>>> d4ce65bf
 )(implicit executionContext: ExecutionContext) extends BaseController {
+  import anyTeamActionRefiner._
   import securityService._
-  import anyTeamActionRefiner._
 
   private def clientHome(implicit request: AuthenticatedRequest[AnyContent]): Future[ServiceResult[ClientInformation]] = {
     val client = request.context.user.get.universityId.get
