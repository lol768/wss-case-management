package controllers

import java.time.OffsetDateTime

import controllers.refiners.AnyTeamActionRefiner
import domain._
import domain.dao.AppointmentDao.AppointmentSearchQuery
import domain.dao.CaseDao.Case
import helpers.{JavaTime, ServiceResults}
import javax.inject.{Inject, Singleton}
import play.api.data.Form
import play.api.data.Forms._
import play.api.libs.json.{JsValue, Json, Writes}
import play.api.mvc.{Action, AnyContent}
import services._
<<<<<<< HEAD
=======
import warwick.sso.AuthenticatedRequest
import IndexController._
>>>>>>> 1c72f784

import scala.concurrent.{ExecutionContext, Future}

@Singleton
class IndexController @Inject()(
  securityService: SecurityService,
  anyTeamActionRefiner: AnyTeamActionRefiner,
  permissions: PermissionService,
  enquiryService: EnquiryService,
  registrations: RegistrationService,
  audit: AuditService,
  caseService: CaseService,
  clientSummaries: ClientSummaryService,
  appointments: AppointmentService,
  uploadedFileControllerHelper: UploadedFileControllerHelper,
)(implicit executionContext: ExecutionContext) extends BaseController {
  import anyTeamActionRefiner._
  import securityService._

  def home: Action[AnyContent] = SigninRequiredAction.async { implicit request =>
    ServiceResults.zip(
      appointments.countForClientBadge(currentUser().universityId.get),
      Future.successful(permissions.teams(currentUser().usercode))
    ).successMap { case (count, teams) =>
      Ok(views.html.home(count, teams, uploadedFileControllerHelper.supportedMimeTypes))
    }
  }

  def enquiries: Action[AnyContent] = AnyTeamMemberRequiredAction.async { implicit request =>
    val usercode = currentUser().usercode
    ServiceResults.zip(
      enquiryService.findEnquiriesNeedingReply(usercode),
      enquiryService.findEnquiriesAwaitingClient(usercode),
      enquiryService.countClosedEnquiries(usercode)
    ).successMap { case (requiringAction, awaitingClient, closedEnquiries) =>
      Ok(views.html.admin.enquiriesTab(
        requiringAction,
        awaitingClient,
        closedEnquiries,
        routes.IndexController.closedEnquiries(),
        "member",
        currentUser().usercode.string,
        " assigned to me"
      ))
    }
  }

<<<<<<< HEAD
  def closedEnquiries: Action[AnyContent] = AnyTeamMemberRequiredAction.async { implicit request =>
    enquiryService.findClosedEnquiries(currentUser().usercode).successMap { enquiries =>
      Ok(views.html.admin.closedEnquiries(enquiries))
    }
  }

  def cases: Action[AnyContent] = AnyTeamMemberRequiredAction.async { implicit request =>
    val usercode = currentUser().usercode
    ServiceResults.zip(
      caseService.listOpenCases(usercode),
      caseService.countClosedCases(usercode)
    ).successFlatMap { case (openCases, closedCases) =>
      caseService.getClients(openCases.flatMap { case (c, _) => c.id }.toSet).successMap { caseClients =>
        Ok(views.html.admin.casesTab(
          openCases,
          closedCases,
          caseClients,
          controllers.admin.routes.CaseController.createSelectTeam(),
          routes.IndexController.closedCases(),
          "member",
          currentUser().usercode.string,
          " assigned to me"
        ))
      }
    }
  }

  def closedCases: Action[AnyContent] = AnyTeamMemberRequiredAction.async { implicit request =>
    caseService.listClosedCases(currentUser().usercode).successFlatMap { closedCases =>
      caseService.getClients(closedCases.flatMap { case (c, _) => c.id }.toSet).successMap { clients =>
        Ok(views.html.admin.closedCases(closedCases, clients))
=======
  def closedEnquiries(page: Int): Action[AnyContent] = AnyTeamMemberRequiredAction.async { implicit request =>
    enquiries.countClosedEnquiries(currentUser().usercode).successFlatMap(closed => {
      val pagination = Pagination(closed, page, controllers.routes.IndexController.closedEnquiries())
      enquiries.findClosedEnquiries(currentUser().usercode, Some(pagination.asPage)).successMap { enquiries =>
        Ok(views.html.admin.closedEnquiries(enquiries, pagination))
      }
    })
  }

  def closedCases(page: Int): Action[AnyContent] = AnyTeamMemberRequiredAction.async { implicit request =>
    cases.countClosedCases(currentUser().usercode).successFlatMap(closed => {
      val pagination = Pagination(closed, page, controllers.routes.IndexController.closedCases())
      cases.listClosedCases(currentUser().usercode, Some(pagination.asPage)).successFlatMap { closedCases =>
        cases.getClients(closedCases.flatMap { case (c, _) => c.id }.toSet).successMap { clients =>
          Ok(views.html.admin.closedCases(closedCases, clients, pagination))
        }
>>>>>>> 1c72f784
      }
    });
  }

  def atRiskClients: Action[AnyContent] = AnyTeamMemberRequiredAction.async { implicit request =>
    Future.successful(permissions.teams(currentUser().usercode)).successFlatMap(teams =>
      clientSummaries.findAtRisk(teams.contains(Teams.MentalHealth)).successMap(clients =>
        Ok(views.html.admin.atRiskClients(clients, teams.contains(Teams.MentalHealth)))
      )
    )
  }

  def appointments(start: Option[OffsetDateTime], end: Option[OffsetDateTime]): Action[AnyContent] = AnyTeamMemberRequiredAction.async { implicit request =>
    appointments.findForSearch(AppointmentSearchQuery(
      startAfter = start.map(_.toLocalDate),
      startBefore = end.map(_.toLocalDate),
      teamMember = Some(currentUser().usercode),
    )).successMap { appointments =>
      render {
        case Accepts.Json() =>
          Ok(Json.toJson(API.Success[JsValue](data = Json.toJson(appointments)(Writes.seq(AppointmentRender.writer)))))
        case _ =>
          Redirect(routes.IndexController.home().withFragment("appointments"))
      }
    }
  }

  def messages: Action[AnyContent] = SigninRequiredAction.async { implicit request =>
    val client = currentUser().universityId.get
    ServiceResults.zip(
      enquiryService.findEnquiriesForClient(client),
      caseService.findForClient(client).map(_.map(_.filter(_.messages.nonEmpty))),
      registrations.get(client)
    ).successFlatMapTo { case (clientEnquiries, clientCases, registration) =>
      val issues = (clientEnquiries.map(_.toIssue) ++ clientCases.map(_.toIssue)).sortBy(_.lastUpdatedDate)(JavaTime.dateTimeOrdering).reverse

      val result = Future.successful(Right(Ok(views.html.messagesTab(
        issues,
        registration,
        uploadedFileControllerHelper.supportedMimeTypes
      ))))

      // Record an EnquiryView or CaseView event for the first issue
      issues.headOption.map(issue => issue.issue match {
        case e: Enquiry => audit.audit('EnquiryView, e.id.get.toString, 'Enquiry, Json.obj())(result)
        case c: Case => audit.audit('CaseView, c.id.get.toString, 'Case, Json.obj())(result)
        case _ => result
      }).getOrElse(result)
    }.successMap(r => r)
  }

  def clientAppointments: Action[AnyContent] = SigninRequiredAction.async { implicit request =>
    appointments.findForClient(currentUser().universityId.get).successMap(appointments =>
      Ok(views.html.clientAppointmentsTab(appointments))
    )
  }

  def redirectToPath(path: String, status: Int = MOVED_PERMANENTLY) = Action {
    Redirect(s"/${path.replaceFirst("^/","")}", status)
  }
}<|MERGE_RESOLUTION|>--- conflicted
+++ resolved
@@ -8,16 +8,9 @@
 import domain.dao.CaseDao.Case
 import helpers.{JavaTime, ServiceResults}
 import javax.inject.{Inject, Singleton}
-import play.api.data.Form
-import play.api.data.Forms._
 import play.api.libs.json.{JsValue, Json, Writes}
 import play.api.mvc.{Action, AnyContent}
 import services._
-<<<<<<< HEAD
-=======
-import warwick.sso.AuthenticatedRequest
-import IndexController._
->>>>>>> 1c72f784
 
 import scala.concurrent.{ExecutionContext, Future}
 
@@ -65,11 +58,13 @@
     }
   }
 
-<<<<<<< HEAD
-  def closedEnquiries: Action[AnyContent] = AnyTeamMemberRequiredAction.async { implicit request =>
-    enquiryService.findClosedEnquiries(currentUser().usercode).successMap { enquiries =>
-      Ok(views.html.admin.closedEnquiries(enquiries))
-    }
+  def closedEnquiries(page: Int): Action[AnyContent] = AnyTeamMemberRequiredAction.async { implicit request =>
+    enquiryService.countClosedEnquiries(currentUser().usercode).successFlatMap(closed => {
+      val pagination = Pagination(closed, page, controllers.routes.IndexController.closedEnquiries())
+      enquiryService.findClosedEnquiries(currentUser().usercode, Some(pagination.asPage)).successMap { enquiries =>
+        Ok(views.html.admin.closedEnquiries(enquiries, pagination))
+      }
+    })
   }
 
   def cases: Action[AnyContent] = AnyTeamMemberRequiredAction.async { implicit request =>
@@ -93,28 +88,13 @@
     }
   }
 
-  def closedCases: Action[AnyContent] = AnyTeamMemberRequiredAction.async { implicit request =>
-    caseService.listClosedCases(currentUser().usercode).successFlatMap { closedCases =>
-      caseService.getClients(closedCases.flatMap { case (c, _) => c.id }.toSet).successMap { clients =>
-        Ok(views.html.admin.closedCases(closedCases, clients))
-=======
-  def closedEnquiries(page: Int): Action[AnyContent] = AnyTeamMemberRequiredAction.async { implicit request =>
-    enquiries.countClosedEnquiries(currentUser().usercode).successFlatMap(closed => {
-      val pagination = Pagination(closed, page, controllers.routes.IndexController.closedEnquiries())
-      enquiries.findClosedEnquiries(currentUser().usercode, Some(pagination.asPage)).successMap { enquiries =>
-        Ok(views.html.admin.closedEnquiries(enquiries, pagination))
-      }
-    })
-  }
-
   def closedCases(page: Int): Action[AnyContent] = AnyTeamMemberRequiredAction.async { implicit request =>
-    cases.countClosedCases(currentUser().usercode).successFlatMap(closed => {
+    caseService.countClosedCases(currentUser().usercode).successFlatMap(closed => {
       val pagination = Pagination(closed, page, controllers.routes.IndexController.closedCases())
-      cases.listClosedCases(currentUser().usercode, Some(pagination.asPage)).successFlatMap { closedCases =>
-        cases.getClients(closedCases.flatMap { case (c, _) => c.id }.toSet).successMap { clients =>
+      caseService.listClosedCases(currentUser().usercode, Some(pagination.asPage)).successFlatMap { closedCases =>
+        caseService.getClients(closedCases.flatMap { case (c, _) => c.id }.toSet).successMap { clients =>
           Ok(views.html.admin.closedCases(closedCases, clients, pagination))
         }
->>>>>>> 1c72f784
       }
     });
   }
