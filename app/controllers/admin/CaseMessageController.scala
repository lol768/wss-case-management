--- conflicted
+++ resolved
@@ -1,16 +1,9 @@
 package controllers.admin
 
-<<<<<<< HEAD
-import java.nio.file.Files
-
-import controllers.BaseController
+import controllers.UploadedFileControllerHelper.TemporaryUploadedFile
+import controllers.{BaseController, UploadedFileControllerHelper}
 import controllers.refiners.{CaseMessageActionFilters, CaseSpecificRequest}
 import domain.{IssueKey, MessageSave, MessageSender, UploadedFileSave}
-=======
-import controllers.{BaseController, UploadedFileControllerHelper}
-import controllers.refiners.CaseMessageActionFilters
-import domain.IssueKey
->>>>>>> 79ae8e05
 import javax.inject.{Inject, Singleton}
 import play.api.data.Form
 import play.api.libs.Files.TemporaryFile
@@ -27,11 +20,8 @@
 @Singleton
 class CaseMessageController @Inject() (
   actions: CaseMessageActionFilters,
-<<<<<<< HEAD
+  uploadedFileControllerHelper: UploadedFileControllerHelper,
   caseController: CaseController
-=======
-  uploadedFileControllerHelper: UploadedFileControllerHelper,
->>>>>>> 79ae8e05
 ) (implicit
   executionContext: ExecutionContext,
   caseService: CaseService
@@ -40,11 +30,10 @@
   import actions._
   import CaseMessageController._
 
-  def addMessage(caseKey: IssueKey, client: UniversityID) = CanPostAsTeamAction(caseKey)(parse.multipartFormData).async { implicit request =>
+  def addMessage(caseKey: IssueKey, client: UniversityID) = CanPostAsTeamAction(caseKey)(uploadedFileControllerHelper.bodyParser).async { implicit request =>
     messageForm.bindFromRequest.fold(addError, addSuccess(client))
   }
 
-<<<<<<< HEAD
   def addError(errors: Form[String])(implicit request: CaseSpecificRequest[_]): Future[Result] = {
     import request.{`case` => c}
     caseController.renderCase(
@@ -52,17 +41,12 @@
       CaseController.caseNoteFormPrefilled(c.version),
       errors
     )
-=======
-  def addMessage(caseKey: IssueKey, client: UniversityID) = CanPostAsTeamAction(caseKey)(uploadedFileControllerHelper.bodyParser) { implicit request =>
-    // TODO try to reuse enquiry message adding stuff
-    NotImplemented(views.html.defaultpages.todo())
->>>>>>> 79ae8e05
   }
 
-  def addSuccess(client: UniversityID)(text: String)(implicit request: CaseSpecificRequest[MultipartFormData[TemporaryFile]]): Future[Result] = {
+  def addSuccess(client: UniversityID)(text: String)(implicit request: CaseSpecificRequest[MultipartFormData[TemporaryUploadedFile]]): Future[Result] = {
     val message = messageSave(text, currentUser().usercode)
-    val files = UploadedFileSave.seqFromRequest(request)
-    caseService.addMessage(request.`case`, client, message, files).successMap { case (m, files) =>
+    val files = request.body.files.map(_.ref)
+    caseService.addMessage(request.`case`, client, message, files.map(f => (f.in, f.metadata))).successMap { case (m, files) =>
       Redirect(controllers.admin.routes.CaseController.view(request.`case`.key.get).withFragment(""))
     }
   }
