package controllers.admin

import java.time.OffsetDateTime
import java.util.UUID

import controllers.{BaseController, UploadedFileControllerHelper}
import controllers.admin.CaseController._
import controllers.refiners._
import domain._
import domain.dao.CaseDao.Case
import domain.CaseNoteType._
import helpers.ServiceResults.{ServiceError, ServiceResult}
import helpers.{FormHelpers, JavaTime, ServiceResults}
import javax.inject.{Inject, Singleton}
import play.api.data.Form
import play.api.data.Forms._
import play.api.i18n.Messages
import play.api.mvc.{Action, AnyContent, Result}
import services.tabula.ProfileService
import services.{AppointmentService, CaseService, EnquiryService, PermissionService}
import warwick.core.timing.TimingContext
import warwick.sso._

import scala.concurrent.duration._
import scala.concurrent.{Await, ExecutionContext, Future}
import scala.util.Try

object CaseController {
  case class CaseIncidentFormData(
    incidentDate: OffsetDateTime,
    onCampus: Boolean,
    notifiedPolice: Boolean,
    notifiedAmbulance: Boolean,
    notifiedFire: Boolean,
  )

  case class CaseFormData(
    clients: Set[UniversityID],
    subject: String,
    incident: Option[CaseIncidentFormData],
    cause: CaseCause,
    caseType: Option[CaseType],
    tags: Set[CaseTag],
    originalEnquiry: Option[UUID],
    version: Option[OffsetDateTime]
  )

  def form(team: Team, profileService: ProfileService, enquiryService: EnquiryService, existingVersion: Option[OffsetDateTime] = None)(implicit t: TimingContext, executionContext: ExecutionContext): Form[CaseFormData] = {
    def isValid(u: UniversityID): Boolean =
      Try(Await.result(profileService.getProfile(u).map(_.value), 5.seconds))
        .toOption.exists(_.isRight)

    def isValidEnquiry(id: UUID): Boolean =
      Try(Await.result(enquiryService.get(id), 5.seconds))
        .toOption.exists(_.isRight)

    Form(
      mapping(
        "clients" -> set(text.transform[UniversityID](UniversityID.apply, _.string).verifying("error.client.invalid", u => u.string.isEmpty || isValid(u))).verifying("error.required", _.exists(_.string.nonEmpty)),
        "subject" -> nonEmptyText(maxLength = Case.SubjectMaxLength),
        "incident" -> optional(mapping(
          "incidentDate" -> FormHelpers.offsetDateTime,
          "onCampus" -> boolean,
          "notifiedPolice" -> boolean,
          "notifiedAmbulance" -> boolean,
          "notifiedFire" -> boolean,
        )(CaseIncidentFormData.apply)(CaseIncidentFormData.unapply)),
        "cause" -> CaseCause.formField,
        "caseType" -> optional(CaseType.formField).verifying("error.caseType.invalid", t => (CaseType.valuesFor(team).isEmpty && t.isEmpty) || t.exists(CaseType.valuesFor(team).contains)),
        "tags" -> set(CaseTag.formField),
        "originalEnquiry" -> optional(uuid.verifying("error.required", id => isValidEnquiry(id))),
        "version" -> optional(JavaTime.offsetDateTimeFormField).verifying("error.optimisticLocking", _ == existingVersion)
      )(CaseFormData.apply)(CaseFormData.unapply)
    )
  }

  case class CaseLinkFormData(
    linkType: CaseLinkType,
    targetKey: IssueKey,
    message: String
  )

  private def isValid(key: IssueKey, caseService: CaseService)(implicit t: TimingContext): Boolean =
    key.keyType == IssueKeyType.Case &&
      Try(Await.result(caseService.find(key), 5.seconds))
        .toOption.exists(_.isRight)

  def caseLinkForm(sourceKey: IssueKey, caseService: CaseService)(implicit t: TimingContext): Form[CaseLinkFormData] = {
    Form(mapping(
      "linkType" -> CaseLinkType.formField,
      "targetKey" -> IssueKey.formField.verifying("error.linkTarget.same", _ != sourceKey).verifying("error.required", key => isValid(key, caseService)),
      "message" -> nonEmptyText
    )(CaseLinkFormData.apply)(CaseLinkFormData.unapply))
  }

  case class CaseNoteFormData(
    text: String,
    version: OffsetDateTime
  )

  def caseNoteForm(version: OffsetDateTime): Form[CaseNoteFormData] = Form(mapping(
    "text" -> nonEmptyText,
    "version" -> JavaTime.offsetDateTimeFormField.verifying("error.optimisticLocking", _ == version)
  )(CaseNoteFormData.apply)(CaseNoteFormData.unapply))

  def caseNoteFormPrefilled(version: OffsetDateTime): Form[CaseNoteFormData] =
    caseNoteForm(version).fill(CaseNoteFormData("", version))

  def deleteForm(version: OffsetDateTime): Form[OffsetDateTime] = Form(single(
    "version" -> JavaTime.offsetDateTimeFormField.verifying("error.optimisticLocking", _ == version)
  ))

  case class ReassignCaseData(
    team: Team,
    caseType: Option[CaseType],
    version: OffsetDateTime,
    message: String
  )

  def caseReassignForm(clientCase: Case) = Form(
    mapping(
      "team" -> Teams.formField,
      "caseType" -> optional(CaseType.formField),
      "version" -> JavaTime.offsetDateTimeFormField.verifying("error.optimisticLocking", _ == clientCase.version),
      "message" -> nonEmptyText
    )(ReassignCaseData.apply)(ReassignCaseData.unapply)
  )
}

@Singleton
class CaseController @Inject()(
  profiles: ProfileService,
  cases: CaseService,
  enquiries: EnquiryService,
  appointments: AppointmentService,
  userLookupService: UserLookupService,
  permissions: PermissionService,
  anyTeamActionRefiner: AnyTeamActionRefiner,
  canViewTeamActionRefiner: CanViewTeamActionRefiner,
  canViewCaseActionRefiner: CanViewCaseActionRefiner,
  canEditCaseActionRefiner: CanEditCaseActionRefiner,
  uploadedFileControllerHelper: UploadedFileControllerHelper
)(implicit executionContext: ExecutionContext) extends BaseController {

  import anyTeamActionRefiner._
  import canEditCaseActionRefiner._
  import canViewCaseActionRefiner._
  import canViewTeamActionRefiner._
  import CaseMessageController.messageForm

  def renderCase(caseKey: IssueKey, caseNoteForm: Form[CaseNoteFormData], messageForm: Form[String])(implicit request: CaseSpecificRequest[_]): Future[Result] = {
    val fetchOriginalEnquiry: Future[ServiceResult[Option[Enquiry]]] =
      request.`case`.originalEnquiry.map { enquiryId =>
        enquiries.get(enquiryId).map(_.right.map(Some(_)))
      }.getOrElse(Future.successful(Right(None)))

    ServiceResults.zip(
      cases.findFull(caseKey),
      cases.getOwners(Set(request.`case`.id.get)).map(_.right.map(_.getOrElse(request.`case`.id.get, Set.empty))),
      fetchOriginalEnquiry,
      appointments.findForCase(request.`case`.id.get),
      cases.getHistory(request.`case`.id.get)
    ).successFlatMap { case (c, owners, originalEnquiry, a, history) =>
      val usercodes = c.notes.map(_.teamMember).toSet ++ owners ++ c.messages.teamMembers ++ a.map(_.appointment.teamMember)
      val userLookup = userLookupService.getUsers(usercodes.toSeq).toOption.getOrElse(Map())
      val ownerUsers = userLookup.filterKeys(owners.contains).values.toSeq.sortBy { u => (u.name.last, u.name.first) }

      val caseNotes = c.notes.map { note => (note, userLookup.get(note.teamMember)) }

      val generalNoteTypes = Seq(GeneralNote, CaseClosed, CaseReopened)
      val (generalNotes, sectionNotes) = caseNotes.partition{ case (note, _) => generalNoteTypes.contains(note.noteType) }
      val sectionNotesByType = sectionNotes.groupBy{ case (note, _) => note.noteType }

      profiles.getProfiles(c.clients.map(_.universityID)).successMap { clientProfiles =>
        Ok(views.html.admin.cases.view(
          c,
<<<<<<< HEAD
          (c.clients.toSeq ++ a.flatMap(_.clients.map(_.universityID))).distinct
            .map { id => clientProfiles.get(id).map(Right.apply).getOrElse(Left(id)) }
            .sortBy { e => (e.isLeft, e.right.map(_.fullName).toOption) },
=======
          c.clients.map(client => client -> clientProfiles.get(client.universityID)).toMap,
>>>>>>> 9d75d07c
          ownerUsers,
          generalNotes,
          sectionNotesByType,
          originalEnquiry,
          a,
          userLookup,
          caseNoteForm,
          messageForm,
          history,
          uploadedFileControllerHelper.supportedMimeTypes
        ))
      }
    }
  }

  def renderCase()(implicit request: CaseSpecificRequest[_]): Future[Result] = {
    import request.{`case` => c}
    renderCase(
      c.key.get,
      caseNoteFormPrefilled(c.version),
      messageForm
    )
  }

  def view(caseKey: IssueKey): Action[AnyContent] = CanViewCaseAction(caseKey).async { implicit caseRequest =>
    renderCase()
  }

  def createSelectTeam(fromEnquiry: Option[IssueKey], client: Option[UniversityID]): Action[AnyContent] = AnyTeamMemberRequiredAction { implicit request =>
    permissions.teams(request.context.user.get.usercode).fold(showErrors, teams => {
      if (teams.size == 1)
        Redirect(controllers.admin.routes.CaseController.createForm(teams.head.id, fromEnquiry, client))
      else
        Ok(views.html.admin.cases.createSelectTeam(teams, fromEnquiry, client))
    })
  }

  def createForm(teamId: String, fromEnquiry: Option[IssueKey], client: Option[UniversityID]): Action[AnyContent] = CanViewTeamAction(teamId).async { implicit teamRequest =>
    val baseForm = form(teamRequest.team, profiles, enquiries)

    (fromEnquiry, client) match {
      case (Some(_), Some(_)) => Future.successful(
        BadRequest("Can't specify both fromEnquiry and client")
      )

      case (Some(enquiryKey), _) => enquiries.get(enquiryKey).successMap { enquiry =>
        Ok(views.html.admin.cases.create(
          teamRequest.team,
          baseForm.bind(Map(
            "clients[0]" -> enquiry.client.universityID.string,
            "originalEnquiry" -> enquiry.id.get.toString
          )).discardingErrors
        ))
      }

      case (_, Some(universityID)) => Future.successful(
        Ok(views.html.admin.cases.create(
          teamRequest.team,
          baseForm.bind(Map(
            "clients[0]" -> universityID.string
          )).discardingErrors
        ))
      )

      case _ => Future.successful(
        Ok(views.html.admin.cases.create(teamRequest.team, baseForm))
      )
    }
  }

  def create(teamId: String): Action[AnyContent] = CanViewTeamAction(teamId).async { implicit teamRequest =>
    form(teamRequest.team, profiles, enquiries).bindFromRequest().fold(
      formWithErrors => Future.successful(
        Ok(views.html.admin.cases.create(teamRequest.team, formWithErrors))
      ),
      data => {
        val c = Case(
          id = None, // Set by service
          key = None, // Set by service
          subject = data.subject,
          created = JavaTime.offsetDateTime,
          team = teamRequest.team,
          version = JavaTime.offsetDateTime,
          state = IssueState.Open,
          incidentDate = data.incident.map(_.incidentDate),
          onCampus = data.incident.map(_.onCampus),
          notifiedPolice = data.incident.map(_.notifiedPolice),
          notifiedAmbulance = data.incident.map(_.notifiedAmbulance),
          notifiedFire = data.incident.map(_.notifiedFire),
          originalEnquiry = data.originalEnquiry,
          caseType = data.caseType,
          cause = data.cause
        )

        val clients = data.clients.filter(_.string.nonEmpty)

        val updateOriginalEnquiry: Future[ServiceResult[Option[Enquiry]]] = data.originalEnquiry.map { enquiryId =>
          enquiries.get(enquiryId).flatMap(_.fold(
            errors => Future.successful(Left(errors)),
            enquiry =>
              enquiries.updateState(enquiryId, IssueState.Closed, enquiry.lastUpdated).map(_.right.map(Some(_)))
          ))
        }.getOrElse(Future.successful(Right(None)))

        ServiceResults.zip(
          cases.create(c, clients, data.tags),
          updateOriginalEnquiry
        ).successFlatMap { case (createdCase, originalEnquiry) =>
          val setOwners: Future[ServiceResult[Set[Usercode]]] =
            originalEnquiry.map { enquiry =>
              enquiries.getOwners(Set(enquiry.id.get)).flatMap(_.fold(
                errors => Future.successful(Left(errors)),
                ownerMap => {
                  // CASE-133 Add the creating user as an owner
                  val owners = ownerMap.getOrElse(enquiry.id.get, Set.empty) + teamRequest.context.user.get.usercode
                  cases.setOwners(createdCase.id.get, owners)
                }
              ))
            }.getOrElse {
              // CASE-133 Add the creating user as an owner
              cases.setOwners(createdCase.id.get, Set(teamRequest.context.user.get.usercode))
            }

          setOwners.successMap { _ =>
            Redirect(controllers.admin.routes.CaseController.view(createdCase.key.get))
              .flashing("success" -> Messages("flash.case.created", createdCase.key.get.string))
          }
        }
      }
    )
  }

  def editForm(caseKey: IssueKey): Action[AnyContent] = CanEditCaseAction(caseKey).async { implicit caseRequest =>
    val clientCase = caseRequest.`case`

    ServiceResults.zip(
      cases.getClients(clientCase.id.get),
      cases.getCaseTags(clientCase.id.get)
    ).successMap { case (clients, tags) =>
      Ok(
        views.html.admin.cases.edit(
          clientCase,
          form(clientCase.team, profiles, enquiries, Some(clientCase.version))
            .fill(CaseFormData(
              clients.map(_.universityID),
              clientCase.subject,
              clientCase.incidentDate.map { incidentDate =>
                CaseIncidentFormData(
                  incidentDate,
                  clientCase.onCampus.get,
                  clientCase.notifiedPolice.get,
                  clientCase.notifiedAmbulance.get,
                  clientCase.notifiedFire.get,
                )
              },
              clientCase.cause,
              clientCase.caseType,
              tags,
              clientCase.originalEnquiry,
              Some(clientCase.version)
            ))
        )
      )
    }
  }

  def edit(caseKey: IssueKey): Action[AnyContent] = CanEditCaseAction(caseKey).async { implicit caseRequest =>
    val clientCase = caseRequest.`case`

    form(clientCase.team, profiles, enquiries, Some(clientCase.version)).bindFromRequest().fold(
      formWithErrors => Future.successful(
        Ok(
          views.html.admin.cases.edit(
            clientCase,
            formWithErrors.bindVersion(clientCase.version)
          )
        )
      ),
      data => {
        val c = Case(
          id = clientCase.id,
          key = clientCase.key,
          subject = data.subject,
          created = clientCase.created,
          team = clientCase.team,
          version = JavaTime.offsetDateTime,
          state = clientCase.state,
          incidentDate = data.incident.map(_.incidentDate),
          onCampus = data.incident.map(_.onCampus),
          notifiedPolice = data.incident.map(_.notifiedPolice),
          notifiedAmbulance = data.incident.map(_.notifiedAmbulance),
          notifiedFire = data.incident.map(_.notifiedFire),
          originalEnquiry = data.originalEnquiry,
          caseType = data.caseType,
          cause = data.cause
        )

        val clients = data.clients.filter(_.string.nonEmpty)

        cases.update(c, clients, data.tags, clientCase.version).successMap { updated =>
          Redirect(controllers.admin.routes.CaseController.view(updated.key.get))
            .flashing("success" -> Messages("flash.case.updated"))
        }
      }
    )
  }

  def linkForm(caseKey: IssueKey): Action[AnyContent] = CanEditCaseAction(caseKey) { implicit caseRequest =>
    Ok(views.html.admin.cases.link(caseRequest.`case`, caseLinkForm(caseKey, cases)))
  }

  def link(caseKey: IssueKey): Action[AnyContent] = CanEditCaseAction(caseKey).async { implicit caseRequest =>
    caseLinkForm(caseKey, cases).bindFromRequest().fold(
      formWithErrors => Future.successful(
        Ok(views.html.admin.cases.link(caseRequest.`case`, formWithErrors))
      ),
      data => cases.find(data.targetKey).successFlatMap { targetCase =>
        val caseNote = CaseNoteSave(data.message, caseRequest.context.user.get.usercode)

        cases.addLink(data.linkType, caseRequest.`case`.id.get, targetCase.id.get, caseNote).successMap { _ =>
          Redirect(controllers.admin.routes.CaseController.view(caseKey))
            .flashing("success" -> Messages("flash.case.linked"))
        }
      }
    )
  }

  def deleteLink(caseKey: IssueKey, linkId: UUID): Action[AnyContent] = CanEditCaseAction(caseKey).async { implicit caseRequest =>
    withCaseLink(linkId) { link =>
      deleteForm(link.updatedDate).bindFromRequest().fold(
        formWithErrors => Future.successful(
          // Nowhere to show a validation error so just fall back to an error page
          showErrors(formWithErrors.errors.map { e => ServiceError(e.format) })
        ),
        version =>
          cases.deleteLink(caseRequest.`case`.id.get, linkId, version).successMap { _ =>
            Redirect(controllers.admin.routes.CaseController.view(caseKey))
              .flashing("success" -> Messages("flash.case.linkDeleted"))
          }
      )
    }
  }

  private def withCaseLink(id: UUID)(f: CaseLink => Future[Result])(implicit caseRequest: CaseSpecificRequest[AnyContent]): Future[Result] =
    cases.getLinks(caseRequest.`case`.id.get).successFlatMap { case (outgoing, incoming) =>
      (outgoing ++ incoming).find(_.id == id).map(f)
        .getOrElse(Future.successful(NotFound(views.html.errors.notFound())))
    }

  def addNote(caseKey: IssueKey): Action[AnyContent] = CanEditCaseAction(caseKey).async { implicit caseRequest =>
    caseNoteForm(caseRequest.`case`.version).bindFromRequest().fold(
      formWithErrors => renderCase(caseKey, formWithErrors.bindVersion(caseRequest.`case`.version), messageForm),
      data =>
        // We don't do anything with data.version here, it's validated but we don't lock the case when adding a general note
        cases.addGeneralNote(caseRequest.`case`.id.get, CaseNoteSave(data.text, caseRequest.context.user.get.usercode)).successMap { _ =>
          Redirect(controllers.admin.routes.CaseController.view(caseKey))
            .flashing("success" -> Messages("flash.case.noteAdded"))
        }
    )
  }

  def closeForm(caseKey: IssueKey): Action[AnyContent] = CanEditCaseAction(caseKey) { implicit caseRequest =>
    Ok(views.html.admin.cases.close(caseRequest.`case`, caseNoteForm(caseRequest.`case`.version).fill(CaseNoteFormData("", caseRequest.`case`.version))))
  }

  def close(caseKey: IssueKey): Action[AnyContent] = CanEditCaseAction(caseKey).async { implicit caseRequest =>
    caseNoteForm(caseRequest.`case`.version).bindFromRequest().fold(
      formWithErrors => Future.successful(
        Ok(views.html.admin.cases.close(caseRequest.`case`, formWithErrors))
      ),
      data => {
        val caseNote = CaseNoteSave(data.text, caseRequest.context.user.get.usercode)

        cases.updateState(caseRequest.`case`.id.get, IssueState.Closed, data.version, caseNote).successMap { _ =>
          Redirect(controllers.admin.routes.CaseController.view(caseKey))
            .flashing("success" -> Messages("flash.case.closed"))
        }
      }
    )
  }

  def reopen(caseKey: IssueKey): Action[AnyContent] = CanEditCaseAction(caseKey).async { implicit caseRequest =>
    caseNoteForm(caseRequest.`case`.version).bindFromRequest().fold(
      formWithErrors => renderCase(caseKey, formWithErrors.bindVersion(caseRequest.`case`.version), messageForm),
      data => {
        val caseNote = CaseNoteSave(data.text, caseRequest.context.user.get.usercode)

        cases.updateState(caseRequest.`case`.id.get, IssueState.Reopened, data.version, caseNote).successMap { _ =>
          Redirect(controllers.admin.routes.CaseController.view(caseKey))
            .flashing("success" -> Messages("flash.case.reopened"))
        }
      }
    )
  }

  def editNoteForm(caseKey: IssueKey, id: UUID): Action[AnyContent] = CanEditCaseAction(caseKey).async { implicit caseRequest =>
    withCaseNote(id) { note =>
      Future.successful(
        Ok(
          views.html.admin.cases.editNote(
            caseKey,
            note,
            caseNoteForm(note.lastUpdated).fill(CaseNoteFormData(note.text, note.lastUpdated))
          )
        )
      )
    }
  }

  def editNote(caseKey: IssueKey, id: UUID): Action[AnyContent] = CanEditCaseAction(caseKey).async { implicit caseRequest =>
    withCaseNote(id) { note =>
      caseNoteForm(note.lastUpdated).bindFromRequest().fold(
        formWithErrors => Future.successful(
          Ok(
            views.html.admin.cases.editNote(
              caseKey,
              note,
              formWithErrors.bindVersion(note.lastUpdated)
            )
          )
        ),
        data =>
          cases.updateNote(caseRequest.`case`.id.get, note.id, CaseNoteSave(data.text, caseRequest.context.user.get.usercode), data.version).successMap { _ =>
            Redirect(controllers.admin.routes.CaseController.view(caseKey))
              .flashing("success" -> Messages("flash.case.noteUpdated"))
          }
      )
    }
  }

  def deleteNote(caseKey: IssueKey, id: UUID): Action[AnyContent] = CanEditCaseAction(caseKey).async { implicit caseRequest =>
    withCaseNote(id) { note =>
      deleteForm(note.lastUpdated).bindFromRequest().fold(
        formWithErrors => Future.successful(
          // Nowhere to show a validation error so just fall back to an error page
          showErrors(formWithErrors.errors.map { e => ServiceError(e.format) })
        ),
        version =>
          cases.deleteNote(caseRequest.`case`.id.get, note.id, version).successMap { _ =>
            Redirect(controllers.admin.routes.CaseController.view(caseKey))
              .flashing("success" -> Messages("flash.case.noteDeleted"))
          }
      )
    }
  }

  private def withCaseNote(id: UUID)(f: CaseNote => Future[Result])(implicit caseRequest: CaseSpecificRequest[AnyContent]): Future[Result] =
    cases.getNotes(caseRequest.`case`.id.get).successFlatMap { notes =>
      notes.find(_.id == id).map(f)
        .getOrElse(Future.successful(NotFound(views.html.errors.notFound())))
    }

  def reassignForm(caseKey: IssueKey): Action[AnyContent] = CanEditCaseAction(caseKey) { implicit caseRequest =>
    Ok(views.html.admin.cases.reassign(caseRequest.`case`, caseReassignForm(caseRequest.`case`).fill(ReassignCaseData(
      team = caseRequest.`case`.team,
      caseType = caseRequest.`case`.caseType,
      version = caseRequest.`case`.version,
      message = null
    ))))
  }

  def reassign(caseKey: IssueKey): Action[AnyContent] = CanEditCaseAction(caseKey).async { implicit caseRequest =>
    caseReassignForm(caseRequest.`case`).bindFromRequest().fold(
      formWithErrors => Future.successful(
        Ok(views.html.admin.cases.reassign(caseRequest.`case`, formWithErrors))
      ),
      data =>
        if (!(CaseType.valuesFor(data.team).isEmpty && data.caseType.isEmpty) && !data.caseType.exists(CaseType.valuesFor(data.team).contains)) {
          Future.successful(
            Ok(views.html.admin.cases.reassign(
              caseRequest.`case`,
              caseReassignForm(caseRequest.`case`).fill(data).withError("caseType", "error.caseType.invalid")
            ))
          )
        } else {
          if (data.team == caseRequest.`case`.team) // No change
            Future.successful(Redirect(controllers.admin.routes.AdminController.teamHome(data.team.id)))
          else
            cases.reassign(caseRequest.`case`, data.team, data.caseType, CaseNoteSave(data.message, caseRequest.context.user.get.usercode), data.version).successMap { _ =>
              Redirect(controllers.admin.routes.AdminController.teamHome(caseRequest.`case`.team.id))
                .flashing("success" -> Messages("flash.case.reassigned", data.team.name))
            }
        }
    )
  }

}<|MERGE_RESOLUTION|>--- conflicted
+++ resolved
@@ -174,13 +174,7 @@
       profiles.getProfiles(c.clients.map(_.universityID)).successMap { clientProfiles =>
         Ok(views.html.admin.cases.view(
           c,
-<<<<<<< HEAD
-          (c.clients.toSeq ++ a.flatMap(_.clients.map(_.universityID))).distinct
-            .map { id => clientProfiles.get(id).map(Right.apply).getOrElse(Left(id)) }
-            .sortBy { e => (e.isLeft, e.right.map(_.fullName).toOption) },
-=======
-          c.clients.map(client => client -> clientProfiles.get(client.universityID)).toMap,
->>>>>>> 9d75d07c
+          (c.clients.toSeq ++ a.flatMap(_.clients.map(_.client))).distinct.map(client => client -> clientProfiles.get(client.universityID)).toMap,
           ownerUsers,
           generalNotes,
           sectionNotesByType,
