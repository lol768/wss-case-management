package controllers.admin

import java.time.OffsetDateTime
import java.util.UUID

import controllers.BaseController
import controllers.admin.CaseController._
import controllers.refiners.{CanViewCaseActionRefiner, CanViewTeamActionRefiner}
import domain._
import domain.dao.CaseDao.Case
import helpers.{FormHelpers, JavaTime}
import javax.inject.{Inject, Singleton}
import play.api.data.Form
import play.api.data.Forms._
import play.api.i18n.Messages
import play.api.mvc.{Action, AnyContent}
import services.CaseService
import services.tabula.ProfileService
import warwick.core.timing.TimingContext
import warwick.sso._

import scala.concurrent.duration._
import scala.concurrent.{Await, ExecutionContext, Future}
import scala.util.Try

object CaseController {
  case class CaseFormData(
    clients: Set[UniversityID],
    incidentDate: OffsetDateTime,
    onCampus: Boolean,
    notifiedPolice: Boolean,
    notifiedAmbulance: Boolean,
    notifiedFire: Boolean,
    cause: CaseCause,
    caseType: Option[CaseType],
  )

  def form(team: Team, profileService: ProfileService)(implicit t: TimingContext, executionContext: ExecutionContext): Form[CaseFormData] = {
    def isValid(u: UniversityID): Boolean =
      Try(Await.result(profileService.getProfile(u).map(_.value), 5.seconds))
        .toOption.exists(_.isRight)

    Form(mapping(
      "clients" -> set(text.transform[UniversityID](UniversityID.apply, _.string).verifying("error.client.invalid", u => u.string.isEmpty || isValid(u))).verifying("error.required", _.exists(_.string.nonEmpty)),
      "incidentDate" -> FormHelpers.offsetDateTime,
      "onCampus" -> boolean,
      "notifiedPolice" -> boolean,
      "notifiedAmbulance" -> boolean,
      "notifiedFire" -> boolean,
      "cause" -> CaseCause.formField,
      "caseType" -> optional(CaseType.formField).verifying("error.caseType.invalid", t => (CaseType.valuesFor(team).isEmpty && t.isEmpty) || t.exists(CaseType.valuesFor(team).contains))
    )(CaseFormData.apply)(CaseFormData.unapply))
  }

  case class CaseLinkFormData(
    linkType: CaseLinkType,
    targetID: UUID
  )

  def caseLinkForm(sourceID: UUID, caseService: CaseService)(implicit t: TimingContext): Form[CaseLinkFormData] = {
    def isValid(id: UUID): Boolean =
      Try(Await.result(caseService.find(id), 5.seconds))
        .toOption.exists(_.isRight)

    Form(mapping(
      "linkType" -> CaseLinkType.formField,
      "targetID" -> uuid.verifying("error.linkTarget.same", _ != sourceID).verifying("error.required", id => isValid(id))
    )(CaseLinkFormData.apply)(CaseLinkFormData.unapply))
  }
}

@Singleton
class CaseController @Inject()(
  profiles: ProfileService,
  cases: CaseService,
  canViewTeamActionRefiner: CanViewTeamActionRefiner,
  canViewCaseActionRefiner: CanViewCaseActionRefiner,
)(implicit executionContext: ExecutionContext) extends BaseController {

  import canViewCaseActionRefiner._
  import canViewTeamActionRefiner._

<<<<<<< HEAD
  def createForm(teamId: String): Action[AnyContent] = CanViewTeamAction(teamId) { implicit teamRequest =>
=======
  def view(caseKey: IssueKey): Action[AnyContent] = CaseSpecificTeamMemberAction(caseKey).async { implicit caseRequest =>
    cases.findFull(caseKey).successMap { c =>
      Ok(views.html.admin.cases.view(c))
    }
  }

  def createForm(teamId: String): Action[AnyContent] = TeamSpecificMemberRequiredAction(teamId) { implicit teamRequest =>
>>>>>>> fac76ea6
    Ok(views.html.admin.cases.create(teamRequest.team, form(teamRequest.team, profiles)))
  }

  def create(teamId: String): Action[AnyContent] = CanViewTeamAction(teamId).async { implicit teamRequest =>
    form(teamRequest.team, profiles).bindFromRequest().fold(
      formWithErrors => Future.successful(
        Ok(views.html.admin.cases.create(teamRequest.team, formWithErrors))
      ),
      data => {
        val c = Case(
          id = None, // Set by service
          key = None, // Set by service
          created = JavaTime.offsetDateTime,
          incidentDate = data.incidentDate,
          team = teamRequest.team,
          version = JavaTime.offsetDateTime,
          state = IssueState.Open,
          onCampus = data.onCampus,
          notifiedPolice = data.notifiedPolice,
          notifiedAmbulance = data.notifiedAmbulance,
          notifiedFire = data.notifiedFire,
          originalEnquiry = None, // TODO
          caseType = data.caseType,
          cause = data.cause
        )

        val clients = data.clients.filter(_.string.nonEmpty)

        cases.create(c, clients).successMap { created =>
          Redirect(controllers.admin.routes.CaseController.view(created.key.get))
            .flashing("success" -> Messages("flash.case.created", created.key.get.string))
        }
      }
    )
  }

<<<<<<< HEAD
  def view(caseKey: IssueKey): Action[AnyContent] = CanViewCaseAction(caseKey) { implicit caseRequest =>
    Ok(views.html.admin.cases.view(caseRequest.`case`))
=======
  def linkForm(caseKey: IssueKey): Action[AnyContent] = CaseSpecificTeamMemberAction(caseKey) { implicit caseRequest =>
    Ok(views.html.admin.cases.link(caseRequest.`case`, caseLinkForm(caseRequest.`case`.id.get, cases)))
  }

  def link(caseKey: IssueKey): Action[AnyContent] = CaseSpecificTeamMemberAction(caseKey).async { implicit caseRequest =>
    caseLinkForm(caseRequest.`case`.id.get, cases).bindFromRequest().fold(
      formWithErrors => Future.successful(
        Ok(views.html.admin.cases.link(caseRequest.`case`, formWithErrors))
      ),
      data =>
        cases.addLink(data.linkType, caseRequest.`case`.id.get, data.targetID).successMap { _ =>
          Redirect(controllers.admin.routes.CaseController.view(caseKey))
            .flashing("success" -> Messages("flash.case.linked"))
        }
    )
>>>>>>> fac76ea6
  }

}<|MERGE_RESOLUTION|>--- conflicted
+++ resolved
@@ -5,7 +5,7 @@
 
 import controllers.BaseController
 import controllers.admin.CaseController._
-import controllers.refiners.{CanViewCaseActionRefiner, CanViewTeamActionRefiner}
+import controllers.refiners.{CanEditCaseActionRefiner, CanViewCaseActionRefiner, CanViewTeamActionRefiner}
 import domain._
 import domain.dao.CaseDao.Case
 import helpers.{FormHelpers, JavaTime}
@@ -75,22 +75,20 @@
   cases: CaseService,
   canViewTeamActionRefiner: CanViewTeamActionRefiner,
   canViewCaseActionRefiner: CanViewCaseActionRefiner,
+  canEditCaseActionRefiner: CanEditCaseActionRefiner
 )(implicit executionContext: ExecutionContext) extends BaseController {
 
   import canViewCaseActionRefiner._
   import canViewTeamActionRefiner._
+  import canEditCaseActionRefiner._
 
-<<<<<<< HEAD
-  def createForm(teamId: String): Action[AnyContent] = CanViewTeamAction(teamId) { implicit teamRequest =>
-=======
-  def view(caseKey: IssueKey): Action[AnyContent] = CaseSpecificTeamMemberAction(caseKey).async { implicit caseRequest =>
+  def view(caseKey: IssueKey): Action[AnyContent] = CanViewCaseAction(caseKey).async { implicit caseRequest =>
     cases.findFull(caseKey).successMap { c =>
       Ok(views.html.admin.cases.view(c))
     }
   }
 
-  def createForm(teamId: String): Action[AnyContent] = TeamSpecificMemberRequiredAction(teamId) { implicit teamRequest =>
->>>>>>> fac76ea6
+  def createForm(teamId: String): Action[AnyContent] = CanViewTeamAction(teamId) { implicit teamRequest =>
     Ok(views.html.admin.cases.create(teamRequest.team, form(teamRequest.team, profiles)))
   }
 
@@ -127,15 +125,11 @@
     )
   }
 
-<<<<<<< HEAD
-  def view(caseKey: IssueKey): Action[AnyContent] = CanViewCaseAction(caseKey) { implicit caseRequest =>
-    Ok(views.html.admin.cases.view(caseRequest.`case`))
-=======
-  def linkForm(caseKey: IssueKey): Action[AnyContent] = CaseSpecificTeamMemberAction(caseKey) { implicit caseRequest =>
+  def linkForm(caseKey: IssueKey): Action[AnyContent] = CanViewCaseAction(caseKey) { implicit caseRequest =>
     Ok(views.html.admin.cases.link(caseRequest.`case`, caseLinkForm(caseRequest.`case`.id.get, cases)))
   }
 
-  def link(caseKey: IssueKey): Action[AnyContent] = CaseSpecificTeamMemberAction(caseKey).async { implicit caseRequest =>
+  def link(caseKey: IssueKey): Action[AnyContent] = CanEditCaseAction(caseKey).async { implicit caseRequest =>
     caseLinkForm(caseRequest.`case`.id.get, cases).bindFromRequest().fold(
       formWithErrors => Future.successful(
         Ok(views.html.admin.cases.link(caseRequest.`case`, formWithErrors))
@@ -146,7 +140,6 @@
             .flashing("success" -> Messages("flash.case.linked"))
         }
     )
->>>>>>> fac76ea6
   }
 
 }