--- conflicted
+++ resolved
@@ -7,11 +7,7 @@
 import controllers.refiners._
 import controllers.{BaseController, UploadedFileControllerHelper}
 import domain.CaseNoteType._
-<<<<<<< HEAD
 import domain._
-import domain.dao.DSADao.DSAApplication
-=======
->>>>>>> d68a443f
 import helpers.ServiceResults.{ServiceError, ServiceResult}
 import helpers.{FormHelpers, ServiceResults}
 import javax.inject.{Inject, Singleton}
@@ -30,34 +26,9 @@
 import scala.util.Try
 
 object CaseController {
-<<<<<<< HEAD
-  case class DSAApplicationFormData(
-    applicationDate: Option[OffsetDateTime],
-    fundingApproved: Option[Boolean],
-    confirmationDate: Option[OffsetDateTime],
-    fundingTypes: Set[DSAFundingType],
-    ineligibilityReason: Option[DSAIneligibilityReason]
-=======
-  case class CaseIncidentFormData(
-    incidentDate: OffsetDateTime,
-    onCampus: Boolean,
-    notifiedPolice: Boolean,
-    notifiedAmbulance: Boolean,
-    notifiedFire: Boolean,
->>>>>>> d68a443f
-  )
-
   case class CaseFormData(
     clients: Set[UniversityID],
-<<<<<<< HEAD
     `case`: CaseSave,
-    dsaApplication: Option[DSAApplicationFormData],
-=======
-    subject: String,
-    incident: Option[CaseIncidentFormData],
-    cause: CaseCause,
-    caseType: Option[CaseType],
->>>>>>> d68a443f
     tags: Set[CaseTag],
     originalEnquiry: Option[UUID],
     version: Option[OffsetDateTime]
@@ -82,7 +53,6 @@
     Form(
       mapping(
         "clients" -> set(text.transform[UniversityID](UniversityID.apply, _.string).verifying("error.client.invalid", u => u.string.isEmpty || isValid(u, existingClients))).verifying("error.required", _.exists(_.string.nonEmpty)),
-<<<<<<< HEAD
         "case" -> mapping(
           "subject" -> nonEmptyText(maxLength = Case.SubjectMaxLength),
           "incident" -> optional(mapping(
@@ -95,25 +65,6 @@
           "caseType" -> optional(CaseType.formField).verifying("error.caseType.invalid", t => (CaseType.valuesFor(team).isEmpty && t.isEmpty) || t.exists(CaseType.valuesFor(team).contains)),
           "cause" -> CaseCause.formField,
         )(CaseSave.apply)(CaseSave.unapply),
-        "dsaApplication" -> optional(mapping(
-          "applicationDate" -> optional(FormHelpers.offsetDateTime),
-          "fundingApproved" -> optional(boolean),
-          "confirmationDate" -> optional(FormHelpers.offsetDateTime),
-          "fundingTypes" -> set(DSAFundingType.formField),
-          "ineligibilityReason" ->  optional(DSAIneligibilityReason.formField)
-        )(DSAApplicationFormData.apply)(DSAApplicationFormData.unapply)),
-=======
-        "subject" -> nonEmptyText(maxLength = Case.SubjectMaxLength),
-        "incident" -> optional(mapping(
-          "incidentDate" -> FormHelpers.offsetDateTime,
-          "onCampus" -> boolean,
-          "notifiedPolice" -> boolean,
-          "notifiedAmbulance" -> boolean,
-          "notifiedFire" -> boolean,
-        )(CaseIncidentFormData.apply)(CaseIncidentFormData.unapply)),
-        "cause" -> CaseCause.formField,
-        "caseType" -> optional(CaseType.formField).verifying("error.caseType.invalid", t => (CaseType.valuesFor(team).isEmpty && t.isEmpty) || t.exists(CaseType.valuesFor(team).contains)),
->>>>>>> d68a443f
         "tags" -> set(CaseTag.formField),
         "originalEnquiry" -> optional(uuid.verifying("error.required", id => isValidEnquiry(id))),
         "version" -> optional(JavaTime.offsetDateTimeFormField).verifying("error.optimisticLocking", _ == existingVersion)
@@ -341,14 +292,9 @@
           teamRequest.team,
           baseForm.bind(Map(
             "clients[0]" -> enquiry.client.universityID.string,
-<<<<<<< HEAD
             "originalEnquiry" -> enquiry.id.toString
-          )).discardingErrors
-=======
-            "originalEnquiry" -> enquiry.id.get.toString
           )).discardingErrors,
           dsaForm
->>>>>>> d68a443f
         ))
       }
 
@@ -374,44 +320,11 @@
         Ok(views.html.admin.cases.create(teamRequest.team, formWithErrors, dsaForm.bindFromRequest()))
       ),
       data => {
-<<<<<<< HEAD
-        val dsaApplication = data.dsaApplication.map(form => DSAApplicationAndTypes(
-          DSAApplication(
-            id = None,
-            applicationDate = form.applicationDate,
-            fundingApproved = form.fundingApproved,
-            confirmationDate = form.confirmationDate,
-            ineligibilityReason = form.ineligibilityReason,
-            version = JavaTime.offsetDateTime
-          ), form.fundingTypes
-        ))
-
-=======
-        val c = Case(
-          id = None, // Set by service
-          key = None, // Set by service
-          subject = data.subject,
-          created = JavaTime.offsetDateTime,
-          team = teamRequest.team,
-          version = JavaTime.offsetDateTime,
-          state = IssueState.Open,
-          incidentDate = data.incident.map(_.incidentDate),
-          onCampus = data.incident.map(_.onCampus),
-          notifiedPolice = data.incident.map(_.notifiedPolice),
-          notifiedAmbulance = data.incident.map(_.notifiedAmbulance),
-          notifiedFire = data.incident.map(_.notifiedFire),
-          originalEnquiry = data.originalEnquiry,
-          caseType = data.caseType,
-          cause = data.cause,
-          dsaApplication = None // Set by service
-        )
-
         val dsaApplication = if (DSAApplication.DSATeams.contains(teamRequest.team)) {
           dsaForm.bindFromRequest().value.flatten
         } else {
           None
         }
->>>>>>> d68a443f
         val clients = data.clients.filter(_.string.nonEmpty)
 
         val updateOriginalEnquiry: Future[ServiceResult[Option[Enquiry]]] = data.originalEnquiry.map { enquiryId =>
@@ -462,40 +375,12 @@
           form(clientCase.team, profiles, enquiries, clients, Some(clientCase.lastUpdated))
             .fill(CaseFormData(
               clients.map(_.universityID),
-<<<<<<< HEAD
               CaseSave(clientCase),
-              dsaApplication.map { a =>
-                DSAApplicationFormData(
-                  a.application.applicationDate,
-                  a.application.fundingApproved,
-                  a.application.confirmationDate,
-                  a.fundingTypes,
-                  a.application.ineligibilityReason
-                )
-              },
               tags,
               clientCase.originalEnquiry,
               Some(clientCase.lastUpdated)
-            ))
-=======
-              clientCase.subject,
-              clientCase.incidentDate.map { incidentDate =>
-                CaseIncidentFormData(
-                  incidentDate,
-                  clientCase.onCampus.get,
-                  clientCase.notifiedPolice.get,
-                  clientCase.notifiedAmbulance.get,
-                  clientCase.notifiedFire.get,
-                )
-              },
-              clientCase.cause,
-              clientCase.caseType,
-              tags,
-              clientCase.originalEnquiry,
-              Some(clientCase.version)
             )),
             dsaForm.fill(dsaApplication.map(DSAApplicationSave.apply))
->>>>>>> d68a443f
         )
       )
     }
@@ -503,16 +388,11 @@
 
   def edit(caseKey: IssueKey): Action[AnyContent] = CanEditCaseAction(caseKey).async { implicit caseRequest =>
     val clientCase = caseRequest.`case`
-<<<<<<< HEAD
-    cases.getClients(clientCase.id).successFlatMap(clients =>
-      form(clientCase.team, profiles, enquiries, clients, Some(clientCase.lastUpdated)).bindFromRequest().fold(
-=======
     ServiceResults.zip(
-      cases.getClients(clientCase.id.get),
+      cases.getClients(clientCase.id),
       cases.findDSAApplication(clientCase)
     ).successFlatMap { case (clients, existingDsa) =>
-      form(clientCase.team, profiles, enquiries, clients, Some(clientCase.version)).bindFromRequest().fold(
->>>>>>> d68a443f
+      form(clientCase.team, profiles, enquiries, clients, Some(clientCase.lastUpdated)).bindFromRequest().fold(
         formWithErrors => Future.successful(
           Ok(
             views.html.admin.cases.edit(
@@ -523,44 +403,11 @@
           )
         ),
         data => {
-<<<<<<< HEAD
-          val dsaApplication = data.dsaApplication.map(form => DSAApplicationAndTypes(
-            DSAApplication(
-              id = clientCase.dsaApplication,
-              applicationDate = form.applicationDate,
-              fundingApproved = form.fundingApproved,
-              confirmationDate = form.confirmationDate,
-              ineligibilityReason = form.ineligibilityReason,
-              version = JavaTime.offsetDateTime
-            ), form.fundingTypes
-          ))
-
-=======
-          val c = Case(
-            id = clientCase.id,
-            key = clientCase.key,
-            subject = data.subject,
-            created = clientCase.created,
-            team = clientCase.team,
-            version = JavaTime.offsetDateTime,
-            state = clientCase.state,
-            incidentDate = data.incident.map(_.incidentDate),
-            onCampus = data.incident.map(_.onCampus),
-            notifiedPolice = data.incident.map(_.notifiedPolice),
-            notifiedAmbulance = data.incident.map(_.notifiedAmbulance),
-            notifiedFire = data.incident.map(_.notifiedFire),
-            originalEnquiry = data.originalEnquiry,
-            caseType = data.caseType,
-            cause = data.cause,
-            dsaApplication = clientCase.dsaApplication
-          )
-
           val dsaApplication = if (DSAApplication.DSATeams.contains(clientCase.team)) {
             dsaForm.bindFromRequest().value.flatten
           } else {
             existingDsa.map(DSAApplicationSave.apply)
           }
->>>>>>> d68a443f
           val clients = data.clients.filter(_.string.nonEmpty)
 
           cases.update(clientCase.id, data.`case`, clients, data.tags, dsaApplication, clientCase.lastUpdated).successMap { updated =>
