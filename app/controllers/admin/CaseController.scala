--- conflicted
+++ resolved
@@ -65,11 +65,8 @@
           "caseType" -> optional(CaseType.formField).verifying("error.caseType.invalid", t => (CaseType.valuesFor(team).isEmpty && t.isEmpty) || t.exists(CaseType.valuesFor(team).contains)),
           "cause" -> CaseCause.formField,
           "clientRiskTypes" -> set(ClientRiskType.formField),
-<<<<<<< HEAD
+          "counsellingServicesIssues" -> set(CounsellingServicesIssue.formField),
           "studentSupportIssueTypes" -> StudentSupportIssueType.formMapping
-=======
-          "counsellingServicesIssues" -> set(CounsellingServicesIssue.formField),
->>>>>>> 77d35b56
         )(CaseSave.apply)(CaseSave.unapply),
         "tags" -> set(CaseTag.formField),
         "originalEnquiry" -> optional(uuid.verifying("error.required", id => isValidEnquiry(id))),
