package controllers.admin

import java.util.UUID

import controllers.BaseController
import controllers.refiners.{AnyTeamActionRefiner, ValidUniversityIDActionFilter}
import domain._
import domain.dao.AppointmentDao.AppointmentSearchQuery
import helpers.ServiceResults
import helpers.ServiceResults._
import javax.inject.{Inject, Singleton}
import play.api.data.Form
import play.api.data.Forms._
import play.api.i18n.Messages
import play.api.libs.json.Json
import play.api.mvc.{Action, AnyContent}
import services._
import services.tabula.ProfileService
import warwick.core.helpers.JavaTime
import warwick.core.timing.TimingContext
import warwick.sso._

import scala.concurrent.{ExecutionContext, Future}

@Singleton
class ClientController @Inject()(
  profileService: ProfileService,
  registrationService: RegistrationService,
  clientSummaryService: ClientSummaryService,
  permissionService: PermissionService,
  enquiryService: EnquiryService,
  caseService: CaseService,
  appointmentService: AppointmentService,
  anyTeamActionRefiner: AnyTeamActionRefiner,
  validUniversityIDActionFilter: ValidUniversityIDActionFilter
)(implicit executionContext: ExecutionContext) extends BaseController {

  import anyTeamActionRefiner._
  import validUniversityIDActionFilter._

  val form = Form(mapping(
    "notes" -> text,
    "alternative-contact-number" -> text,
    "alternative-email-address" -> text,
    "risk-status" -> optional(ClientRiskStatus.formField),
    "reasonable-adjustments" -> set(ReasonableAdjustment.formField)
  )(ClientSummarySave.apply)(ClientSummarySave.unapply))

<<<<<<< HEAD
  private def clientInformation(universityID: UniversityID)(implicit t: TimingContext): Future[ServiceResult[(Option[SitsProfile], Option[Registration], Option[ClientSummary], ClientSummaryHistory, Seq[EnquiryListRender], Seq[CaseListRender], Seq[AppointmentRender], Map[UUID, Set[Member]])]] = {
=======
  private def clientInformation(universityID: UniversityID)(implicit t: TimingContext): Future[ServiceResult[(Option[SitsProfile], Option[Registration], Option[ClientSummary], Seq[EnquiryListRender], Int, Int, Seq[AppointmentRender], Map[UUID, Set[Member]])]] = {
>>>>>>> dbb89238
    zip(
      profileService.getProfile(universityID).map(_.value),
      registrationService.get(universityID),
      clientSummaryService.get(universityID),
      clientSummaryService.getHistory(universityID),
      enquiryService.listEnquiriesForClient(universityID),
      caseService.countOpenForClient(universityID),
      caseService.countClosedForClient(universityID),
      appointmentService.findForSearch(AppointmentSearchQuery(client = Some(universityID), startAfter = Some(JavaTime.localDate), states = Set(AppointmentState.Provisional, AppointmentState.Accepted, AppointmentState.Attended))),
<<<<<<< HEAD
    ).successFlatMapTo { case (profile, registration, clientSummary, clientSummaryHistory, enquiries, cases, appointments) =>
      zip(
        enquiryService.getOwners(enquiries.map(_.enquiry.id).toSet),
        caseService.getOwners(cases.map(_.clientCase.id).toSet),
      ).successMapTo { case (enquiryOwners, caseOwners) =>
        (profile, registration, clientSummary, clientSummaryHistory, enquiries, cases, appointments, enquiryOwners ++ caseOwners)
      }
=======
    ).successFlatMapTo { case (profile, registration, clientSummary, enquiries, openCases, closedCases, appointments) =>
      enquiryService.getOwners(enquiries.map(_.enquiry.id).toSet).successMapTo(enquiryOwners =>
        (profile, registration, clientSummary, enquiries, openCases, closedCases, appointments, enquiryOwners)
      )
>>>>>>> dbb89238
    }
  }

  def client(universityID: UniversityID): Action[AnyContent] = AnyTeamMemberRequiredAction.andThen(ValidUniversityIDRequired(universityID)).async { implicit request =>
<<<<<<< HEAD
    clientInformation(universityID).successMap { case (profile, registration, clientSummary, clientSummaryHistory, enquiries, cases, appointments, owners) =>
=======
    clientInformation(universityID).successMap { case (profile, registration, clientSummary, enquiries, openCases, closedCases, appointments, owners) =>
>>>>>>> dbb89238
      val f = clientSummary match {
        case Some(cs) => form.fill(cs.toSave)
        case _ => form
      }

<<<<<<< HEAD
      Ok(views.html.admin.client.client(universityID, profile, registration, clientSummary, clientSummaryHistory, enquiries, cases, appointments, owners, f, inMentalHealthTeam))
=======
      Ok(views.html.admin.client.client(universityID, profile, registration, clientSummary, enquiries, openCases, closedCases, appointments, owners, f, inMentalHealthTeam))
>>>>>>> dbb89238
    }
  }

  def updateSummary(universityID: UniversityID): Action[AnyContent] = AnyTeamMemberRequiredAction.andThen(ValidUniversityIDRequired(universityID)).async { implicit request =>
<<<<<<< HEAD
    clientInformation(universityID).successFlatMap { case (profile, registration, clientSummary, clientSummaryHistory, enquiries, cases, appointments, owners) =>
      form.bindFromRequest.fold(
        formWithErrors => Future.successful(Ok(views.html.admin.client.client(universityID, profile, registration, clientSummary, clientSummaryHistory, enquiries, cases, appointments, owners, formWithErrors, inMentalHealthTeam))),
=======
    clientInformation(universityID).successFlatMap { case (profile, registration, clientSummary, enquiries, openCases, closedCases, appointments, owners) =>
      form.bindFromRequest.fold(
        formWithErrors => Future.successful(Ok(views.html.admin.client.client(universityID, profile, registration, clientSummary, enquiries, openCases, closedCases, appointments, owners, formWithErrors, inMentalHealthTeam))),
>>>>>>> dbb89238
        data => {
          val f =
            if (clientSummary.isEmpty) clientSummaryService.save(universityID, data)
            else clientSummaryService.update(universityID, data, clientSummary.get.updatedDate)

          f.successMap { _ =>
            Redirect(routes.ClientController.client(universityID))
              .flashing("success" -> Messages("flash.client.summary.updated"))
          }
        }
      )
    }
  }

  def invite(universityID: UniversityID): Action[AnyContent] = AnyTeamMemberRequiredAction.andThen(ValidUniversityIDRequired(universityID)).async { implicit request =>
    registrationService.invite(universityID).successMap { _ =>
      Redirect(routes.ClientController.client(universityID)).flashing("success" -> Messages("flash.client.registration.invited"))
    }
  }

  def registrationHistory(universityID: UniversityID): Action[AnyContent] = AnyTeamMemberRequiredAction.andThen(ValidUniversityIDRequired(universityID)).async { implicit request =>
    registrationService.getHistory(universityID).successMap { history =>
      Ok(Json.toJson(history)(RegistrationDataHistory.writer))
    }
  }

  def cases(universityID: UniversityID): Action[AnyContent] = AnyTeamMemberRequiredAction.andThen(ValidUniversityIDRequired(universityID)).async { implicit request =>
    caseService.listForClient(universityID).successFlatMap(cases =>
      caseService.getOwners(cases.map(_.clientCase.id).toSet).successFlatMap(owners =>
        ServiceResults.futureSequence(
          cases.map(c => permissionService.canEditCase(currentUser().usercode, c.clientCase.id).map(_.map(r => c -> r)))
        ).successMap(canEdit =>
          Ok(views.html.admin.client.sections.cases(cases, owners, canEdit.toMap))
        )
      )
    )
  }

  private def inMentalHealthTeam(implicit request: AuthenticatedRequest[_]): Boolean =
    logErrors(
      permissionService.canViewTeam(request.context.user.get.usercode, Teams.MentalHealth),
      logger,
      false,
      _ => Some(s"Could not determine if ${request.context.user.get.usercode.string} was in ${Teams.MentalHealth.id}; returning false")
    ).right.get

}<|MERGE_RESOLUTION|>--- conflicted
+++ resolved
@@ -46,11 +46,7 @@
     "reasonable-adjustments" -> set(ReasonableAdjustment.formField)
   )(ClientSummarySave.apply)(ClientSummarySave.unapply))
 
-<<<<<<< HEAD
-  private def clientInformation(universityID: UniversityID)(implicit t: TimingContext): Future[ServiceResult[(Option[SitsProfile], Option[Registration], Option[ClientSummary], ClientSummaryHistory, Seq[EnquiryListRender], Seq[CaseListRender], Seq[AppointmentRender], Map[UUID, Set[Member]])]] = {
-=======
-  private def clientInformation(universityID: UniversityID)(implicit t: TimingContext): Future[ServiceResult[(Option[SitsProfile], Option[Registration], Option[ClientSummary], Seq[EnquiryListRender], Int, Int, Seq[AppointmentRender], Map[UUID, Set[Member]])]] = {
->>>>>>> dbb89238
+  private def clientInformation(universityID: UniversityID)(implicit t: TimingContext): Future[ServiceResult[(Option[SitsProfile], Option[Registration], Option[ClientSummary], ClientSummaryHistory, Seq[EnquiryListRender], Int, Int, Seq[AppointmentRender], Map[UUID, Set[Member]])]] = {
     zip(
       profileService.getProfile(universityID).map(_.value),
       registrationService.get(universityID),
@@ -60,52 +56,31 @@
       caseService.countOpenForClient(universityID),
       caseService.countClosedForClient(universityID),
       appointmentService.findForSearch(AppointmentSearchQuery(client = Some(universityID), startAfter = Some(JavaTime.localDate), states = Set(AppointmentState.Provisional, AppointmentState.Accepted, AppointmentState.Attended))),
-<<<<<<< HEAD
-    ).successFlatMapTo { case (profile, registration, clientSummary, clientSummaryHistory, enquiries, cases, appointments) =>
+    ).successFlatMapTo { case (profile, registration, clientSummary, enquiries, openCases, closedCases, appointments) =>
       zip(
         enquiryService.getOwners(enquiries.map(_.enquiry.id).toSet),
         caseService.getOwners(cases.map(_.clientCase.id).toSet),
       ).successMapTo { case (enquiryOwners, caseOwners) =>
         (profile, registration, clientSummary, clientSummaryHistory, enquiries, cases, appointments, enquiryOwners ++ caseOwners)
       }
-=======
-    ).successFlatMapTo { case (profile, registration, clientSummary, enquiries, openCases, closedCases, appointments) =>
-      enquiryService.getOwners(enquiries.map(_.enquiry.id).toSet).successMapTo(enquiryOwners =>
-        (profile, registration, clientSummary, enquiries, openCases, closedCases, appointments, enquiryOwners)
-      )
->>>>>>> dbb89238
     }
   }
 
   def client(universityID: UniversityID): Action[AnyContent] = AnyTeamMemberRequiredAction.andThen(ValidUniversityIDRequired(universityID)).async { implicit request =>
-<<<<<<< HEAD
-    clientInformation(universityID).successMap { case (profile, registration, clientSummary, clientSummaryHistory, enquiries, cases, appointments, owners) =>
-=======
-    clientInformation(universityID).successMap { case (profile, registration, clientSummary, enquiries, openCases, closedCases, appointments, owners) =>
->>>>>>> dbb89238
+    clientInformation(universityID).successMap { case (profile, registration, clientSummary, clientSummaryHistory, enquiries, openCases, closedCases, appointments, owners) =>
       val f = clientSummary match {
         case Some(cs) => form.fill(cs.toSave)
         case _ => form
       }
 
-<<<<<<< HEAD
-      Ok(views.html.admin.client.client(universityID, profile, registration, clientSummary, clientSummaryHistory, enquiries, cases, appointments, owners, f, inMentalHealthTeam))
-=======
-      Ok(views.html.admin.client.client(universityID, profile, registration, clientSummary, enquiries, openCases, closedCases, appointments, owners, f, inMentalHealthTeam))
->>>>>>> dbb89238
+      Ok(views.html.admin.client.client(universityID, profile, registration, clientSummary, clientSummaryHistory, enquiries, openCases, closedCases, appointments, owners, f, inMentalHealthTeam))
     }
   }
 
   def updateSummary(universityID: UniversityID): Action[AnyContent] = AnyTeamMemberRequiredAction.andThen(ValidUniversityIDRequired(universityID)).async { implicit request =>
-<<<<<<< HEAD
-    clientInformation(universityID).successFlatMap { case (profile, registration, clientSummary, clientSummaryHistory, enquiries, cases, appointments, owners) =>
+    clientInformation(universityID).successFlatMap { case (profile, registration, clientSummary, clientSummaryHistory, enquiries, openCases, closedCases, appointments, owners) =>
       form.bindFromRequest.fold(
-        formWithErrors => Future.successful(Ok(views.html.admin.client.client(universityID, profile, registration, clientSummary, clientSummaryHistory, enquiries, cases, appointments, owners, formWithErrors, inMentalHealthTeam))),
-=======
-    clientInformation(universityID).successFlatMap { case (profile, registration, clientSummary, enquiries, openCases, closedCases, appointments, owners) =>
-      form.bindFromRequest.fold(
-        formWithErrors => Future.successful(Ok(views.html.admin.client.client(universityID, profile, registration, clientSummary, enquiries, openCases, closedCases, appointments, owners, formWithErrors, inMentalHealthTeam))),
->>>>>>> dbb89238
+        formWithErrors => Future.successful(Ok(views.html.admin.client.client(universityID, profile, registration, clientSummary, clientSummaryHistory, enquiries, openCases, closedCases, appointments, owners, formWithErrors, inMentalHealthTeam))),
         data => {
           val f =
             if (clientSummary.isEmpty) clientSummaryService.save(universityID, data)
