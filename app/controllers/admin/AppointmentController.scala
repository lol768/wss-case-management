--- conflicted
+++ resolved
@@ -234,13 +234,8 @@
               AppointmentSave(
                 a.appointment.start,
                 a.appointment.duration,
-<<<<<<< HEAD
                 a.room.map(_.id),
-                a.appointment.teamMember,
-=======
-                a.appointment.location,
                 a.appointment.teamMember.usercode,
->>>>>>> f0ab927e
                 a.appointment.appointmentType
               ),
               Some(a.appointment.lastUpdated)
