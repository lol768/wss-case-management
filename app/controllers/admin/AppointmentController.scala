--- conflicted
+++ resolved
@@ -68,15 +68,11 @@
 
     Form(
       mapping(
-<<<<<<< HEAD
-        "clients" -> set(text.transform[UniversityID](UniversityID.apply, _.string).verifying("error.client.invalid", u => u.string.isEmpty || isValid(u))).verifying("error.required", _.exists(_.string.nonEmpty)),
+        "clients" -> set(text.transform[UniversityID](UniversityID.apply, _.string).verifying("error.client.invalid", u => u.string.isEmpty || isValid(u, existingClients))).verifying("error.required", _.exists(_.string.nonEmpty)),
         "teamMembers" -> set(
           optional(text).transform[Option[Usercode]](_.map(Usercode.apply), _.map(_.string))
             .verifying("error.appointment.teamMember.invalid", u => u.isEmpty || u.exists { usercode => isValidTeamMember(usercode) })
         ).transform[Set[Usercode]](_.flatten, _.map(Some.apply)).verifying("error.required", _.nonEmpty),
-=======
-        "clients" -> set(text.transform[UniversityID](UniversityID.apply, _.string).verifying("error.client.invalid", u => u.string.isEmpty || isValid(u, existingClients))).verifying("error.required", _.exists(_.string.nonEmpty)),
->>>>>>> 05010225
         "cases" -> set(optional(uuid.verifying("error.required", id => isValidCase(id)))),
         "appointment" -> mapping(
           "start" -> FormHelpers.offsetDateTime.verifying("error.appointment.start.inPast", _.isAfter(JavaTime.offsetDateTime)),
@@ -205,13 +201,8 @@
   }
 
   def createForm(teamId: String, forCase: Option[IssueKey], client: Option[UniversityID], start: Option[OffsetDateTime], duration: Option[Duration]): Action[AnyContent] = CanViewTeamAction(teamId).async { implicit teamRequest =>
-<<<<<<< HEAD
-    val baseForm = form(teamRequest.team, profiles, cases, permissions, locations)
+    val baseForm = form(teamRequest.team, profiles, cases, permissions, locations, Set())
     val baseBind = Map("teamMembers[0]" -> teamRequest.context.user.get.usercode.string)
-=======
-    val baseForm = form(teamRequest.team, profiles, cases, permissions, locations, Set())
-    val baseBind = Map("appointment.teamMember" -> teamRequest.context.user.get.usercode.string)
->>>>>>> 05010225
 
     if (forCase.nonEmpty && client.nonEmpty) {
       Future.successful(
@@ -256,8 +247,7 @@
   }
 
   def create(teamId: String): Action[AnyContent] = CanViewTeamAction(teamId).async { implicit teamRequest =>
-<<<<<<< HEAD
-    form(teamRequest.team, profiles, cases, permissions, locations).bindFromRequest().fold(
+    form(teamRequest.team, profiles, cases, permissions, locations, Set()).bindFromRequest().fold(
       formWithErrors => {
         val caseIDs =
           formWithErrors.data.keys.filter(_.startsWith("cases")).toSeq
@@ -269,21 +259,6 @@
           Ok(views.html.admin.appointments.create(teamRequest.team, formWithErrors, c.toSet, availableRooms))
         }
       },
-=======
-    form(teamRequest.team, profiles, cases, permissions, locations, Set()).bindFromRequest().fold(
-      formWithErrors => formWithErrors.data.keys.filter(_.startsWith("cases")).toSeq match {
-        case caseKeys if caseKeys.nonEmpty =>
-          val ids = caseKeys.map(k => formWithErrors.data(k)).flatMap(id => Try(UUID.fromString(id)).toOption).toSet
-          ServiceResults.zip(cases.findAll(ids), locations.availableRooms).successMap { case (c, availableRooms) =>
-            Ok(views.html.admin.appointments.create(teamRequest.team, formWithErrors, c.toSet, availableRooms))
-          }
-
-        case _ =>
-          locations.availableRooms.successMap { availableRooms =>
-            Ok (views.html.admin.appointments.create (teamRequest.team, formWithErrors, Set.empty, availableRooms) )
-          }
-        },
->>>>>>> 05010225
       data => {
         val clients = data.clients.filter(_.string.nonEmpty)
         val cases = data.cases.flatten.filter(_.toString.nonEmpty)
