--- conflicted
+++ resolved
@@ -149,13 +149,8 @@
     })
   }
 
-<<<<<<< HEAD
   def createForm(teamId: String, forCase: Option[IssueKey], client: Option[UniversityID], start: Option[OffsetDateTime], duration: Option[Duration]): Action[AnyContent] = CanViewTeamAction(teamId).async { implicit teamRequest =>
-    val baseForm = form(teamRequest.team, profiles, cases)
-=======
-  def createForm(teamId: String, forCase: Option[IssueKey], client: Option[UniversityID]): Action[AnyContent] = CanViewTeamAction(teamId).async { implicit teamRequest =>
     val baseForm = form(teamRequest.team, profiles, cases, permissions)
->>>>>>> 9d75d07c
     val baseBind = Map("appointment.teamMember" -> teamRequest.context.user.get.usercode.string)
 
     if (forCase.nonEmpty && client.nonEmpty) {
@@ -176,8 +171,8 @@
               _ => Map("case" -> clientCase.id.get.toString),
               clients => Map(
                 "case" -> clientCase.id.get.toString
-              ) ++ clients.toSeq.zipWithIndex.map { case (universityID, index) =>
-                s"clients[$index]" -> universityID.string
+              ) ++ clients.toSeq.zipWithIndex.map { case (c, index) =>
+                s"clients[$index]" -> c.universityID.string
               }.toMap
             ))
           ))
@@ -191,17 +186,8 @@
         getCase.successMap { clientCase =>
           Ok(views.html.admin.appointments.create(
             teamRequest.team,
-<<<<<<< HEAD
             baseForm.bind(bind).discardingErrors,
             clientCase
-=======
-            baseForm.bind(baseBind ++ Map(
-              "case" -> clientCase.id.get.toString
-            ) ++ clients.toSeq.zipWithIndex.map { case (c, index) =>
-              s"clients[$index]" -> c.universityID.string
-            }.toMap).discardingErrors,
-            Some(clientCase)
->>>>>>> 9d75d07c
           ))
         }
       }
