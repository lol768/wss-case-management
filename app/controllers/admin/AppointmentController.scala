package controllers.admin

import java.time.{Duration, OffsetDateTime}
import java.util.UUID

import controllers.BaseController
import controllers.admin.AppointmentController.{form, _}
import controllers.refiners._
import domain._
import helpers.ServiceResults.ServiceError
import helpers.{FormHelpers, JavaTime}
import javax.inject.{Inject, Singleton}
import play.api.data.Form
import play.api.data.Forms._
import play.api.i18n.Messages
import play.api.mvc.{Action, AnyContent, Result}
import services.tabula.ProfileService
import services.{AppointmentService, CaseService, PermissionService}
import warwick.core.timing.TimingContext
import warwick.sso._

import scala.concurrent.duration._
import scala.concurrent.{Await, ExecutionContext, Future}
import scala.util.Try

object AppointmentController {
  case class AppointmentFormData(
    clients: Set[UniversityID],
    cases: Set[Option[UUID]],
    appointment: AppointmentSave,
    version: Option[OffsetDateTime]
  )

  def form(team: Team, profileService: ProfileService, caseService: CaseService, permissionService: PermissionService, existingVersion: Option[OffsetDateTime] = None)(implicit t: TimingContext, executionContext: ExecutionContext): Form[AppointmentFormData] = {
    // TODO If we're linked to a case, is it valid to have an appointment with someone who isn't a client on the case?
    def isValid(u: UniversityID): Boolean =
      Try(Await.result(profileService.getProfile(u).map(_.value), 5.seconds))
        .toOption.exists(_.isRight)

    def isValidTeamMember(usercode: Usercode): Boolean =
      Try(Await.result(permissionService.inAnyTeam(usercode), 5.seconds))
        .toOption.exists {
          case Right(true) => true
          case _ => false
        }

    def isValidCase(id: UUID): Boolean =
      Try(Await.result(caseService.find(id), 5.seconds))
        .toOption.exists(_.isRight)

    "cases" -> set(optional(uuid))

    Form(
      mapping(
        "clients" -> set(text.transform[UniversityID](UniversityID.apply, _.string).verifying("error.client.invalid", u => u.string.isEmpty || isValid(u))).verifying("error.required", _.exists(_.string.nonEmpty)),
        "cases" -> set(optional(uuid.verifying("error.required", id => isValidCase(id)))),
        "appointment" -> mapping(
          "start" -> FormHelpers.offsetDateTime.verifying("error.appointment.start.inPast", _.isAfter(JavaTime.offsetDateTime)),
          "duration" -> number(min = 60, max = 120 * 60).transform[Duration](n => Duration.ofSeconds(n.toLong), _.getSeconds.toInt),
          "location" -> optional(Location.formField),
          "teamMember" -> nonEmptyText.transform[Usercode](Usercode.apply, _.string).verifying("error.appointment.teamMember.invalid", u => isValidTeamMember(u)),
          "appointmentType" -> AppointmentType.formField
        )(AppointmentSave.apply)(AppointmentSave.unapply),
        "version" -> optional(JavaTime.offsetDateTimeFormField).verifying("error.optimisticLocking", _ == existingVersion)
      )(AppointmentFormData.apply)(AppointmentFormData.unapply)
    )
  }

  case class CancelAppointmentData(
    cancellationReason: AppointmentCancellationReason,
    version: OffsetDateTime
  )

  def cancelForm(existingVersion: OffsetDateTime): Form[CancelAppointmentData] =
    Form(
      mapping(
        "cancellationReason" -> AppointmentCancellationReason.formField,
        "version" -> JavaTime.offsetDateTimeFormField.verifying("error.optimisticLocking", _ == existingVersion)
      )(CancelAppointmentData.apply)(CancelAppointmentData.unapply)
    )

  case class AppointmentNoteFormData(
    text: String,
    version: OffsetDateTime
  )

  def appointmentNoteForm(version: OffsetDateTime): Form[AppointmentNoteFormData] = Form(mapping(
    "text" -> nonEmptyText,
    "version" -> JavaTime.offsetDateTimeFormField.verifying("error.optimisticLocking", _ == version)
  )(AppointmentNoteFormData.apply)(AppointmentNoteFormData.unapply))

  def appointmentNoteFormPrefilled(version: OffsetDateTime): Form[AppointmentNoteFormData] =
    appointmentNoteForm(version).fill(AppointmentNoteFormData("", version))

  def deleteForm(version: OffsetDateTime): Form[OffsetDateTime] = Form(single(
    "version" -> JavaTime.offsetDateTimeFormField.verifying("error.optimisticLocking", _ == version)
  ))

}

@Singleton
class AppointmentController @Inject()(
  profiles: ProfileService,
  cases: CaseService,
  appointments: AppointmentService,
  userLookupService: UserLookupService,
  permissions: PermissionService,
  anyTeamActionRefiner: AnyTeamActionRefiner,
  canViewTeamActionRefiner: CanViewTeamActionRefiner,
  appointmentActionFilters: AppointmentActionFilters,
)(implicit executionContext: ExecutionContext) extends BaseController {

  import anyTeamActionRefiner._
  import appointmentActionFilters._
  import canViewTeamActionRefiner._

  private def renderAppointment(appointmentKey: IssueKey, appointmentNoteForm: Form[AppointmentNoteFormData], cancelForm: Form[CancelAppointmentData])(implicit request: AppointmentSpecificRequest[AnyContent]): Future[Result] =
    appointments.findForRender(appointmentKey).successFlatMap { render =>
      profiles.getProfiles(render.clients.map(_.client.universityID)).successMap { clientProfiles =>
        val usercodes = render.notes.map(_.teamMember) ++ Seq(render.appointment.teamMember)
        val userLookup = userLookupService.getUsers(usercodes).toOption.getOrElse(Map())

        val clients = render.clients.map(c => c -> clientProfiles.get(c.client.universityID)).toMap

        Ok(views.html.admin.appointments.view(
          render,
          clients,
          userLookup,
          appointmentNoteForm,
          cancelForm
        ))
      }
    }

  def view(appointmentKey: IssueKey): Action[AnyContent] = CanViewAppointmentAction(appointmentKey).async { implicit request =>
    renderAppointment(
      appointmentKey,
      appointmentNoteFormPrefilled(request.appointment.lastUpdated),
      cancelForm(request.appointment.lastUpdated).bindVersion(request.appointment.lastUpdated).discardingErrors
    )
  }

  def createSelectTeam(forCase: Option[IssueKey], client: Option[UniversityID]): Action[AnyContent] = AnyTeamMemberRequiredAction { implicit request =>
    permissions.teams(request.context.user.get.usercode).fold(showErrors, teams => {
      if (teams.size == 1)
        Redirect(controllers.admin.routes.AppointmentController.createForm(teams.head.id, forCase, client))
      else
        Ok(views.html.admin.appointments.createSelectTeam(teams, forCase, client))
    })
  }

  def createForm(teamId: String, forCase: Option[IssueKey], client: Option[UniversityID]): Action[AnyContent] = CanViewTeamAction(teamId).async { implicit teamRequest =>
    val baseForm = form(teamRequest.team, profiles, cases, permissions)
    val baseBind = Map("appointment.teamMember" -> teamRequest.context.user.get.usercode.string)

    (forCase, client) match {
      case (Some(_), Some(_)) => Future.successful(
        BadRequest("Can't specify both forCase and client")
      )

      case (Some(caseKey), _) => cases.find(caseKey).successFlatMap { clientCase =>
        cases.getClients(clientCase.id.get).successMap { clients =>
          Ok(views.html.admin.appointments.create(
            teamRequest.team,
            baseForm.bind(baseBind ++ Map(
<<<<<<< HEAD
              "cases[0]" -> clientCase.id.get.toString
            ) ++ clients.toSeq.zipWithIndex.map { case (universityID, index) =>
              s"clients[$index]" -> universityID.string
=======
              "case" -> clientCase.id.get.toString
            ) ++ clients.toSeq.zipWithIndex.map { case (c, index) =>
              s"clients[$index]" -> c.universityID.string
>>>>>>> 9d75d07c
            }.toMap).discardingErrors,
            Set(clientCase)
          ))
        }
      }

      case (_, Some(universityID)) => Future.successful(
        Ok(views.html.admin.appointments.create(
          teamRequest.team,
          baseForm.bind(baseBind ++ Map(
            "clients[0]" -> universityID.string
          )).discardingErrors,
          Set.empty
        ))
      )

      case _ => Future.successful(
        Ok(views.html.admin.appointments.create(teamRequest.team, baseForm.bind(baseBind).discardingErrors, Set.empty))
      )
    }
  }

  def create(teamId: String): Action[AnyContent] = CanViewTeamAction(teamId).async { implicit teamRequest =>
    form(teamRequest.team, profiles, cases, permissions).bindFromRequest().fold(
      formWithErrors => formWithErrors.data.keys.filter(_.startsWith("cases")).toSeq match {
        case caseKeys if caseKeys.nonEmpty =>
          val ids = caseKeys.map(k => formWithErrors.data(k)).flatMap(id => Try(UUID.fromString(id)).toOption).toSet
          cases.findAll(ids).successMap { cases =>
            Ok(views.html.admin.appointments.create(teamRequest.team, formWithErrors, cases.toSet))
          }

        case _ =>
          Future.successful(
            Ok(views.html.admin.appointments.create(teamRequest.team, formWithErrors, Set.empty))
          )
      },
      data => {
        val clients = data.clients.filter(_.string.nonEmpty)
        val cases = data.cases.flatten.filter(_.toString.nonEmpty)

        appointments.create(data.appointment, clients, teamRequest.team, cases).successMap { appointment =>
          Redirect(controllers.admin.routes.AppointmentController.view(appointment.key))
            .flashing("success" -> Messages("flash.appointment.created", appointment.key.string))
        }
      }
    )
  }

  def editForm(appointmentKey: IssueKey): Action[AnyContent] = CanEditAppointmentAction(appointmentKey).async { implicit request =>
    appointments.findForRender(appointmentKey).successMap { a =>
      Ok(
        views.html.admin.appointments.edit(
          a.appointment,
          form(a.appointment.team, profiles, cases, permissions, Some(a.appointment.lastUpdated))
            .fill(AppointmentFormData(
<<<<<<< HEAD
              a.clients.map(_.universityID),
              a.clientCases.flatMap(c => Some(c.id)),
=======
              a.clients.map(_.client.universityID),
              a.clientCase.flatMap(_.id),
>>>>>>> 9d75d07c
              AppointmentSave(
                a.appointment.start,
                a.appointment.duration,
                a.appointment.location,
                a.appointment.teamMember,
                a.appointment.appointmentType
              ),
              Some(a.appointment.lastUpdated)
            )),
          a.clientCases
        )
      )
    }
  }

  def edit(appointmentKey: IssueKey): Action[AnyContent] = CanEditAppointmentAction(appointmentKey).async { implicit request =>
    appointments.findForRender(appointmentKey).successFlatMap { a =>
      form(a.appointment.team, profiles, cases, permissions, Some(a.appointment.lastUpdated)).bindFromRequest().fold(
        formWithErrors => Future.successful(
          Ok(
            views.html.admin.appointments.edit(
              a.appointment,
              formWithErrors.bindVersion(a.appointment.lastUpdated),
              a.clientCases
            )
          )
        ),
        data => {
          val clients = data.clients.filter(_.string.nonEmpty)
          val cases = data.cases.flatten

          appointments.update(a.appointment.id, data.appointment, cases, clients, data.version.get).successMap { updated =>
            Redirect(controllers.admin.routes.AppointmentController.view(updated.key))
              .flashing("success" -> Messages("flash.appointment.updated"))
          }
        }
      )
    }
  }

  def cancel(appointmentKey: IssueKey): Action[AnyContent] = CanEditAppointmentAction(appointmentKey).async { implicit request =>
    val appointment = request.appointment

    cancelForm(appointment.lastUpdated).bindFromRequest().fold(
      formWithErrors => renderAppointment(
        appointmentKey,
        appointmentNoteFormPrefilled(appointment.lastUpdated),
        formWithErrors.bindVersion(appointment.lastUpdated)
      ),
      data => appointments.cancel(appointment.id, data.cancellationReason, data.version).successMap { updated =>
        Redirect(controllers.admin.routes.AppointmentController.view(updated.key))
          .flashing("success" -> Messages("flash.appointment.cancelled"))
      }
    )
  }

  def addNote(appointmentKey: IssueKey): Action[AnyContent] = CanEditAppointmentAction(appointmentKey).async { implicit request =>
    val appointment = request.appointment

    appointmentNoteForm(appointment.lastUpdated).bindFromRequest().fold(
      formWithErrors => renderAppointment(
        appointmentKey,
        formWithErrors.bindVersion(appointment.lastUpdated),
        cancelForm(appointment.lastUpdated).bindVersion(appointment.lastUpdated).discardingErrors
      ),
      data =>
        // We don't do anything with data.version here, it's validated but we don't lock the appointment when adding a note
        appointments.addNote(appointment.id, AppointmentNoteSave(data.text, currentUser.usercode)).successMap { _ =>
          Redirect(controllers.admin.routes.AppointmentController.view(appointmentKey))
            .flashing("success" -> Messages("flash.appointment.noteAdded"))
        }
    )
  }

  def editNoteForm(appointmentKey: IssueKey, id: UUID): Action[AnyContent] = CanEditAppointmentAction(appointmentKey).async { implicit request =>
    withAppointmentNote(id) { note =>
      Future.successful(
        Ok(
          views.html.admin.appointments.editNote(
            appointmentKey,
            note,
            appointmentNoteForm(note.lastUpdated).fill(AppointmentNoteFormData(note.text, note.lastUpdated))
          )
        )
      )
    }
  }

  def editNote(appointmentKey: IssueKey, id: UUID): Action[AnyContent] = CanEditAppointmentAction(appointmentKey).async { implicit request =>
    withAppointmentNote(id) { note =>
      appointmentNoteForm(note.lastUpdated).bindFromRequest().fold(
        formWithErrors => Future.successful(
          Ok(
            views.html.admin.appointments.editNote(
              appointmentKey,
              note,
              formWithErrors.bindVersion(note.lastUpdated)
            )
          )
        ),
        data =>
          appointments.updateNote(request.appointment.id, note.id, AppointmentNoteSave(data.text, currentUser.usercode), data.version).successMap { _ =>
            Redirect(controllers.admin.routes.AppointmentController.view(appointmentKey))
              .flashing("success" -> Messages("flash.appointment.noteUpdated"))
          }
      )
    }
  }

  def deleteNote(appointmentKey: IssueKey, id: UUID): Action[AnyContent] = CanEditAppointmentAction(appointmentKey).async { implicit request =>
    withAppointmentNote(id) { note =>
      deleteForm(note.lastUpdated).bindFromRequest().fold(
        formWithErrors => Future.successful(
          // Nowhere to show a validation error so just fall back to an error page
          showErrors(formWithErrors.errors.map { e => ServiceError(e.format) })
        ),
        version =>
          appointments.deleteNote(request.appointment.id, note.id, version).successMap { _ =>
            Redirect(controllers.admin.routes.AppointmentController.view(appointmentKey))
              .flashing("success" -> Messages("flash.appointment.noteDeleted"))
          }
      )
    }
  }

  private def withAppointmentNote(id: UUID)(f: AppointmentNote => Future[Result])(implicit request: AppointmentSpecificRequest[AnyContent]): Future[Result] =
    appointments.getNotes(request.appointment.id).successFlatMap { notes =>
      notes.find(_.id == id).map(f)
        .getOrElse(Future.successful(NotFound(views.html.errors.notFound())))
    }

}<|MERGE_RESOLUTION|>--- conflicted
+++ resolved
@@ -163,15 +163,9 @@
           Ok(views.html.admin.appointments.create(
             teamRequest.team,
             baseForm.bind(baseBind ++ Map(
-<<<<<<< HEAD
               "cases[0]" -> clientCase.id.get.toString
-            ) ++ clients.toSeq.zipWithIndex.map { case (universityID, index) =>
-              s"clients[$index]" -> universityID.string
-=======
-              "case" -> clientCase.id.get.toString
             ) ++ clients.toSeq.zipWithIndex.map { case (c, index) =>
               s"clients[$index]" -> c.universityID.string
->>>>>>> 9d75d07c
             }.toMap).discardingErrors,
             Set(clientCase)
           ))
@@ -227,13 +221,8 @@
           a.appointment,
           form(a.appointment.team, profiles, cases, permissions, Some(a.appointment.lastUpdated))
             .fill(AppointmentFormData(
-<<<<<<< HEAD
-              a.clients.map(_.universityID),
+              a.clients.map(_.client.universityID),
               a.clientCases.flatMap(c => Some(c.id)),
-=======
-              a.clients.map(_.client.universityID),
-              a.clientCase.flatMap(_.id),
->>>>>>> 9d75d07c
               AppointmentSave(
                 a.appointment.start,
                 a.appointment.duration,
