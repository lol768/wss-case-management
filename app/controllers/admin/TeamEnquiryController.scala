--- conflicted
+++ resolved
@@ -122,11 +122,7 @@
       },
       messageText => {
         val message = messageData(messageText, request)
-<<<<<<< HEAD
-        val files = UploadedFileSave.seqFromRequest(request)
-=======
         val files = request.body.files.map(_.ref)
->>>>>>> 79ae8e05
         val enquiry = request.enquiry
 
         service.addMessage(enquiry, message, files.map { f => (f.in, f.metadata) }).successMap { case (m, f) =>
