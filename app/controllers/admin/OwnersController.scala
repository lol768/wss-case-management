package controllers.admin

import controllers.BaseController
import controllers.refiners.{CanEditCaseActionRefiner, CanEditEnquiryActionRefiner}
import domain.IssueKey
import helpers.ServiceResults.ServiceResult
import helpers.StringUtils._
import javax.inject.{Inject, Singleton}
import play.api.data.Forms.{seq, single, text}
import play.api.data.{Form, FormError}
import play.api.i18n.Messages
import play.api.mvc.{Action, AnyContent, Request}
import services.{CaseService, EnquiryService, NotificationService, PermissionService}
import warwick.sso.{UserLookupService, Usercode}

import scala.concurrent.{ExecutionContext, Future}

@Singleton
class OwnersController @Inject()(
  canEditEnquiryActionRefiner: CanEditEnquiryActionRefiner,
  canEditCaseActionRefiner: CanEditCaseActionRefiner,
  userLookupService: UserLookupService,
  enquiryService: EnquiryService,
  caseService: CaseService,
  notificationService: NotificationService,
  permissionService: PermissionService
)(implicit executionContext: ExecutionContext) extends BaseController {

  val ownersForm = Form(single("owners" -> seq(text).transform[Seq[Usercode]](_.filter(_.hasText).map(Usercode.apply), _.map(_.string))))

  import canEditCaseActionRefiner._
  import canEditEnquiryActionRefiner._

  def enquiryForm(enquiryKey: IssueKey): Action[AnyContent] = CanEditEnquiryAction(enquiryKey).async { implicit request =>
    enquiryService.getOwners(Set(request.enquiry.id.get)).successMap(owners =>
      Ok(views.html.admin.enquiry.owners(
        ownersForm.fill(owners.getOrElse(request.enquiry.id.get, Set()).map(_.usercode).toSeq.sortBy(_.string)),
        request.enquiry
      ))
    )
  }

  def caseForm(caseKey: IssueKey): Action[AnyContent] = CanEditCaseAction(caseKey).async { implicit request =>
    caseService.getOwners(Set(request.`case`.id.get)).successMap(owners =>
      Ok(views.html.admin.cases.owners(
        ownersForm.fill(owners.getOrElse(request.`case`.id.get, Set()).map(_.usercode).toSeq.sortBy(_.string)),
        request.`case`
      ))
    )
  }

  def enquirySubmit(enquiryKey: IssueKey): Action[AnyContent] = CanEditEnquiryAction(enquiryKey).async { implicit request =>
    bindAndVerifyOwners.fold(
      errors => Future.successful(showErrors(errors)),
      form => form.fold(
        formWithErrors => {
          Future.successful(Ok(views.html.admin.enquiry.owners(formWithErrors, request.enquiry)))
        },
        data => {
          enquiryService.setOwners(request.enquiry.id.get, data.toSet).successMap(_ =>
            Redirect(controllers.admin.routes.TeamEnquiryController.messages(request.enquiry.key))
              .flashing("success" -> Messages("flash.enquiry.owners.updated"))
          )
        }
      )
    )
  }

  def enquirySubmitSelf(enquiryKey: IssueKey): Action[AnyContent] = CanEditEnquiryAction(enquiryKey).async { implicit request =>
    enquiryService.getOwners(Set(request.enquiry.id.get)).successFlatMap { ownerMap =>
      val currentOwners = ownerMap.getOrElse(request.enquiry.id.get, Set())
      if (currentOwners.map(_.usercode).contains(currentUser.usercode)) {
        Future.successful(Redirect(controllers.admin.routes.TeamEnquiryController.messages(request.enquiry.key)))
      } else {
        enquiryService.setOwners(request.enquiry.id.get, currentOwners.map(_.usercode) + currentUser.usercode).successMap(_ =>
          Redirect(controllers.admin.routes.TeamEnquiryController.messages(request.enquiry.key))
            .flashing("success" -> Messages("flash.enquiry.owners.updated"))
        )
      }
    }
  }

  def caseSubmit(caseKey: IssueKey): Action[AnyContent] = CanEditCaseAction(caseKey).async { implicit request =>
    bindAndVerifyOwners.fold(
      errors => Future.successful(showErrors(errors)),
      form => form.fold(
        formWithErrors => {
          Future.successful(Ok(views.html.admin.cases.owners(formWithErrors, request.`case`)))
        },
        data => {
          caseService.getOwners(Set(request.`case`.id.get)).successFlatMap(previousOwners =>
            caseService.setOwners(request.`case`.id.get, data.toSet).successFlatMap { updatedOwners =>
              val newOwners = updatedOwners.map(_.usercode) -- previousOwners.getOrElse(request.`case`.id.get, Set()).map(_.usercode)
              notificationService.newCaseOwner(newOwners, request.`case`).successMap(_ =>
                Redirect(controllers.admin.routes.CaseController.view(request.`case`.key.get))
                  .flashing("success" -> Messages("flash.case.owners.updated"))
              )
            }
          )
        }
      )
    )
  }

  def caseSubmitSelf(caseKey: IssueKey): Action[AnyContent] = CanEditCaseAction(caseKey).async { implicit request =>
    caseService.getOwners(Set(request.`case`.id.get)).successFlatMap { ownerMap =>
      val currentOwners = ownerMap.getOrElse(request.`case`.id.get, Set())
<<<<<<< HEAD
      if (currentOwners.map(_.usercode).contains(currentUser.usercode)) {
        Future.successful(Redirect(controllers.admin.routes.AdminController.teamHome(request.`case`.team.id)))
=======
      if (currentOwners.contains(currentUser.usercode)) {
        Future.successful(Redirect(controllers.admin.routes.AdminController.teamHome(request.`case`.team.id).withFragment("cases")))
>>>>>>> 6a2233b9
      } else {
        caseService.setOwners(request.`case`.id.get, currentOwners.map(_.usercode) + currentUser.usercode).successMap { _ =>
          Redirect(controllers.admin.routes.CaseController.view(request.`case`.key.get))
            .flashing("success" -> Messages("flash.case.owners.updated"))
        }
      }
    }
  }

  /**
    * Check is each of the provided user codes in the request is a found user and in any team
    */
  private def bindAndVerifyOwners(implicit request: Request[_]): ServiceResult[Form[Seq[Usercode]]] = {
    ownersForm.bindFromRequest.fold(
      formWithErrors => Right(formWithErrors),
      usercodes => {
        val users = userLookupService.getUsers(usercodes).toOption.getOrElse(Map.empty)
        val invalid = usercodes.filter(u => !users.get(u).exists(_.isFound))
        if (invalid.nonEmpty) {
          Right(
            ownersForm.fill(usercodes)
              .withError(FormError("owners", "error.userIds.invalid", Seq(invalid.map(_.string).mkString(", "))))
          )
        } else {
          permissionService.inAnyTeam(usercodes.toSet).fold(
            serviceErrors => Left(serviceErrors),
            resultMap => {
              val notInAnyTeam = resultMap.filter { case (_, inAnyTeam) => !inAnyTeam }.map { case (user, _) => user }.toSeq
              if (notInAnyTeam.isEmpty) {
                Right(ownersForm.fill(usercodes))
              } else {
                Right(
                  ownersForm.fill(usercodes)
                    .withError(FormError("owners", "error.owners.invalid", Seq(notInAnyTeam.map(_.string).mkString(", "))))
                )
              }
            }
          )
        }
      }
    )
  }

}<|MERGE_RESOLUTION|>--- conflicted
+++ resolved
@@ -105,13 +105,8 @@
   def caseSubmitSelf(caseKey: IssueKey): Action[AnyContent] = CanEditCaseAction(caseKey).async { implicit request =>
     caseService.getOwners(Set(request.`case`.id.get)).successFlatMap { ownerMap =>
       val currentOwners = ownerMap.getOrElse(request.`case`.id.get, Set())
-<<<<<<< HEAD
       if (currentOwners.map(_.usercode).contains(currentUser.usercode)) {
-        Future.successful(Redirect(controllers.admin.routes.AdminController.teamHome(request.`case`.team.id)))
-=======
-      if (currentOwners.contains(currentUser.usercode)) {
         Future.successful(Redirect(controllers.admin.routes.AdminController.teamHome(request.`case`.team.id).withFragment("cases")))
->>>>>>> 6a2233b9
       } else {
         caseService.setOwners(request.`case`.id.get, currentOwners.map(_.usercode) + currentUser.usercode).successMap { _ =>
           Redirect(controllers.admin.routes.CaseController.view(request.`case`.key.get))
