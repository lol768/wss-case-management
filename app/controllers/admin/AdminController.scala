--- conflicted
+++ resolved
@@ -30,13 +30,8 @@
   def teamHome(teamId: String): Action[AnyContent] = CanViewTeamAction(teamId).async { implicit teamRequest =>
     findEnquiriesAndCases { (enquiriesNeedingReply, enquiriesAwaitingClient, closedEnquiries, openCases, closedCases, clients) => {
      profileService.getProfiles(clients.values.flatten.toSet).successMap(profiles => {
-<<<<<<< HEAD
         val resolvedClients = clients.mapValues(_.map(c => profiles.get(c).map(Right.apply).getOrElse(Left(c))))
-        Ok(views.html.admin.teamHome(teamRequest.team, enquiriesNeedingReply, enquiriesAwaitingClient, openCases, resolvedClients))
-=======
-        val resolvedClients = clients.mapValues(_.flatMap(c => profiles.get(c)))
         Ok(views.html.admin.teamHome(teamRequest.team, enquiriesNeedingReply, enquiriesAwaitingClient, closedEnquiries, openCases, closedCases, resolvedClients))
->>>>>>> 139dc56f
       })
     }}
   }
