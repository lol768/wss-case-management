package controllers.admin

import java.time.OffsetDateTime
import java.util.UUID

import controllers.refiners.{CanViewTeamActionRefiner, TeamSpecificRequest}
<<<<<<< HEAD
import controllers.{API, BaseController}
import domain._
import domain.dao.AppointmentDao.AppointmentSearchQuery
=======
import domain._
>>>>>>> 9d75d07c
import domain.dao.CaseDao.Case
import helpers.ServiceResults
import javax.inject.{Inject, Singleton}
import play.api.libs.json._
import play.api.mvc.{Action, AnyContent, Result}
import services.{AppointmentService, CaseService, ClientSummaryService, EnquiryService}
import warwick.sso.UserLookupService

import scala.concurrent.ExecutionContext

@Singleton
class AdminController @Inject()(
  canViewTeamActionRefiner: CanViewTeamActionRefiner,
  enquiries: EnquiryService,
  cases: CaseService,
  clientSummaryService: ClientSummaryService,
  userLookupService: UserLookupService,
  appointments: AppointmentService,
)(implicit executionContext: ExecutionContext) extends BaseController {

  import canViewTeamActionRefiner._

  def teamHome(teamId: String): Action[AnyContent] = CanViewTeamAction(teamId).async { implicit teamRequest =>
<<<<<<< HEAD
    findEnquiriesAndCasesAndAppointments { (enquiriesNeedingReply, enquiriesAwaitingClient, closedEnquiries, openCases, closedCases, cancelledAppointments, clients) => {
      profileService.getProfiles(clients.values.flatten.toSet).successMap(profiles => {
        val resolvedClients = clients.mapValues(_.map(c => profiles.get(c).map(Right.apply).getOrElse(Left(c))))

        Ok(views.html.admin.teamHome(teamRequest.team, enquiriesNeedingReply, enquiriesAwaitingClient, closedEnquiries, openCases, closedCases, cancelledAppointments, resolvedClients))
      })
=======
    findEnquiriesAndCasesAndAppointments { (enquiriesNeedingReply, enquiriesAwaitingClient, closedEnquiries, openCases, closedCases, declinedAppointments, provisionalAppointments, appointmentsNeedingOutcome, acceptedAppointments, attendedAppointments, cancelledAppointments, caseClients) => {
      val usercodes = (declinedAppointments ++ provisionalAppointments ++ appointmentsNeedingOutcome).map(_.appointment.teamMember).toSet
      val userLookup = userLookupService.getUsers(usercodes.toSeq).toOption.getOrElse(Map())

      Ok(views.html.admin.teamHome(teamRequest.team, enquiriesNeedingReply, enquiriesAwaitingClient, closedEnquiries, openCases, closedCases, declinedAppointments, provisionalAppointments, appointmentsNeedingOutcome, acceptedAppointments, attendedAppointments, cancelledAppointments, caseClients, userLookup))
>>>>>>> 9d75d07c
    }}
  }

  private def findEnquiriesAndCasesAndAppointments(f: (
      Seq[(Enquiry, MessageData)],
      Seq[(Enquiry, MessageData)],
      Int,
      Seq[(Case, OffsetDateTime)],
      Int,
      Int, // Cancelled
      Map[UUID, Set[Client]]
    ) => Result)(implicit teamRequest: TeamSpecificRequest[_]) = {
    ServiceResults.zip(
      enquiries.findEnquiriesNeedingReply(teamRequest.team),
      enquiries.findEnquiriesAwaitingClient(teamRequest.team),
      enquiries.countClosedEnquiries(teamRequest.team),
      cases.listOpenCases(teamRequest.team),
      cases.countClosedCases(teamRequest.team),
      appointments.countCancelledAppointments(teamRequest.team),
<<<<<<< HEAD
    ).successFlatMap { case (enquiriesNeedingReply, enquiriesAwaitingClient, closedEnquiries, openCases, closedCases, cancelledAppointments) =>
      cases.getClients(openCases.flatMap { case (c, _) => c.id }.toSet).successFlatMap { caseClients =>
        val clients = (enquiriesNeedingReply ++ enquiriesAwaitingClient).map{ case (e, _) => e.id.get -> Set(e.universityID) }.toMap ++ caseClients
        f(enquiriesNeedingReply, enquiriesAwaitingClient, closedEnquiries, openCases, closedCases, cancelledAppointments, clients)
=======
    ).successFlatMap { case (enquiriesNeedingReply, enquiriesAwaitingClient, closedEnquiries, openCases, closedCases, declinedAppointments, provisionalAppointments, appointmentsNeedingOutcome, acceptedAppointments, attendedAppointments, cancelledAppointments) =>
      cases.getClients(openCases.flatMap { case (c, _) => c.id }.toSet).successMap { caseClients =>
        f(enquiriesNeedingReply, enquiriesAwaitingClient, closedEnquiries, openCases, closedCases, declinedAppointments, provisionalAppointments, appointmentsNeedingOutcome, acceptedAppointments, attendedAppointments, cancelledAppointments, caseClients)
>>>>>>> 9d75d07c
      }
    }
  }

  def closedEnquiries(teamId: String): Action[AnyContent] = CanViewTeamAction(teamId).async { implicit teamRequest =>
    enquiries.findClosedEnquiries(teamRequest.team).successMap { enquiries =>
      Ok(views.html.admin.closedEnquiries(enquiries))
    }
  }

  def closedCases(teamId: String): Action[AnyContent] = CanViewTeamAction(teamId).async { implicit teamRequest =>
    cases.listClosedCases(teamRequest.team).successFlatMap { closedCases =>
      cases.getClients(closedCases.flatMap { case (c, _) => c.id }.toSet).successMap { clients =>
        Ok(views.html.admin.closedCases(closedCases, clients))
      }
    }
  }

  def atRiskClients(teamId: String): Action[AnyContent] = CanViewTeamAction(teamId).async { implicit teamRequest =>
    clientSummaryService.findAtRisk(teamRequest.team == Teams.MentalHealth).successMap(clients =>
      Ok(views.html.admin.atRiskClients(clients, teamRequest.team == Teams.MentalHealth))
    )
  }

<<<<<<< HEAD
  def cancelledAppointments(teamId: String): Action[AnyContent] = CanViewTeamAction(teamId).async { implicit teamRequest =>
    appointments.findCancelledAppointments(teamRequest.team).successFlatMap { appointments =>
      val clients = appointments.map { a => a.appointment.id -> a.clients.map(_.universityID) }.toMap

      profileService.getProfiles(clients.values.flatten.toSet).successMap(profiles => {
        val resolvedClients = clients.mapValues(_.map(c => profiles.get(c).map(Right.apply).getOrElse(Left(c))))
        val usercodes = appointments.map(_.appointment.teamMember).toSet
        val userLookup = userLookupService.getUsers(usercodes.toSeq).toOption.getOrElse(Map())

        Ok(views.html.admin.cancelledAppointments(appointments, resolvedClients, Some(userLookup)))
      })
    }
  }

  def appointments(teamId: String, start: Option[OffsetDateTime], end: Option[OffsetDateTime]): Action[AnyContent] = CanViewTeamAction(teamId).async { implicit teamRequest =>
    appointments.findForSearch(AppointmentSearchQuery(
      startAfter = start.map(_.toLocalDate),
      startBefore = end.map(_.toLocalDate),
      team = Some(teamRequest.team),
      states = Set(AppointmentState.Provisional, AppointmentState.Accepted, AppointmentState.Attended),
    )).successFlatMap { appointments =>
      val clients = appointments.map { a => a.appointment.id -> a.clients.map(_.universityID) }.toMap

      profileService.getProfiles(clients.values.flatten.toSet).successMap(profiles => {
        val resolvedClients = clients.mapValues(_.map(c => profiles.get(c).map(Right.apply).getOrElse(Left(c))))
        val usercodes = appointments.map(_.appointment.teamMember).toSet
        val userLookup = userLookupService.getUsers(usercodes.toSeq).toOption.getOrElse(Map())

        render {
          case Accepts.Json() =>
            Ok(Json.toJson(API.Success[JsValue](data = Json.toJson(appointments)(Writes.seq(AppointmentRender.writer(resolvedClients, userLookup))))))
          case _ =>
            Redirect(controllers.admin.routes.AdminController.teamHome(teamId).withFragment("appointments"))
        }
      })
=======
  def acceptedAppointments(teamId: String): Action[AnyContent] = CanViewTeamAction(teamId).async { implicit teamRequest =>
    appointments.findAcceptedAppointments(teamRequest.team).successMap { appointments =>
      val usercodes = appointments.map(_.appointment.teamMember).toSet
      val userLookup = userLookupService.getUsers(usercodes.toSeq).toOption.getOrElse(Map())

      Ok(views.html.admin.acceptedAppointments(appointments, Some(userLookup)))
    }
  }

  def attendedAppointments(teamId: String): Action[AnyContent] = CanViewTeamAction(teamId).async { implicit teamRequest =>
    appointments.findAttendedAppointments(teamRequest.team).successMap { appointments =>
      val usercodes = appointments.map(_.appointment.teamMember).toSet
      val userLookup = userLookupService.getUsers(usercodes.toSeq).toOption.getOrElse(Map())

      Ok(views.html.admin.attendedAppointments(appointments, Some(userLookup)))
    }
  }

  def cancelledAppointments(teamId: String): Action[AnyContent] = CanViewTeamAction(teamId).async { implicit teamRequest =>
    appointments.findCancelledAppointments(teamRequest.team).successMap { appointments =>
      val usercodes = appointments.map(_.appointment.teamMember).toSet
      val userLookup = userLookupService.getUsers(usercodes.toSeq).toOption.getOrElse(Map())

      Ok(views.html.admin.cancelledAppointments(appointments, Some(userLookup)))
>>>>>>> 9d75d07c
    }
  }

}<|MERGE_RESOLUTION|>--- conflicted
+++ resolved
@@ -4,13 +4,9 @@
 import java.util.UUID
 
 import controllers.refiners.{CanViewTeamActionRefiner, TeamSpecificRequest}
-<<<<<<< HEAD
 import controllers.{API, BaseController}
 import domain._
 import domain.dao.AppointmentDao.AppointmentSearchQuery
-=======
-import domain._
->>>>>>> 9d75d07c
 import domain.dao.CaseDao.Case
 import helpers.ServiceResults
 import javax.inject.{Inject, Singleton}
@@ -34,20 +30,8 @@
   import canViewTeamActionRefiner._
 
   def teamHome(teamId: String): Action[AnyContent] = CanViewTeamAction(teamId).async { implicit teamRequest =>
-<<<<<<< HEAD
-    findEnquiriesAndCasesAndAppointments { (enquiriesNeedingReply, enquiriesAwaitingClient, closedEnquiries, openCases, closedCases, cancelledAppointments, clients) => {
-      profileService.getProfiles(clients.values.flatten.toSet).successMap(profiles => {
-        val resolvedClients = clients.mapValues(_.map(c => profiles.get(c).map(Right.apply).getOrElse(Left(c))))
-
-        Ok(views.html.admin.teamHome(teamRequest.team, enquiriesNeedingReply, enquiriesAwaitingClient, closedEnquiries, openCases, closedCases, cancelledAppointments, resolvedClients))
-      })
-=======
-    findEnquiriesAndCasesAndAppointments { (enquiriesNeedingReply, enquiriesAwaitingClient, closedEnquiries, openCases, closedCases, declinedAppointments, provisionalAppointments, appointmentsNeedingOutcome, acceptedAppointments, attendedAppointments, cancelledAppointments, caseClients) => {
-      val usercodes = (declinedAppointments ++ provisionalAppointments ++ appointmentsNeedingOutcome).map(_.appointment.teamMember).toSet
-      val userLookup = userLookupService.getUsers(usercodes.toSeq).toOption.getOrElse(Map())
-
-      Ok(views.html.admin.teamHome(teamRequest.team, enquiriesNeedingReply, enquiriesAwaitingClient, closedEnquiries, openCases, closedCases, declinedAppointments, provisionalAppointments, appointmentsNeedingOutcome, acceptedAppointments, attendedAppointments, cancelledAppointments, caseClients, userLookup))
->>>>>>> 9d75d07c
+    findEnquiriesAndCasesAndAppointments { (enquiriesNeedingReply, enquiriesAwaitingClient, closedEnquiries, openCases, closedCases, cancelledAppointments, caseClients) => {
+      Ok(views.html.admin.teamHome(teamRequest.team, enquiriesNeedingReply, enquiriesAwaitingClient, closedEnquiries, openCases, closedCases, cancelledAppointments, caseClients))
     }}
   }
 
@@ -67,16 +51,9 @@
       cases.listOpenCases(teamRequest.team),
       cases.countClosedCases(teamRequest.team),
       appointments.countCancelledAppointments(teamRequest.team),
-<<<<<<< HEAD
     ).successFlatMap { case (enquiriesNeedingReply, enquiriesAwaitingClient, closedEnquiries, openCases, closedCases, cancelledAppointments) =>
-      cases.getClients(openCases.flatMap { case (c, _) => c.id }.toSet).successFlatMap { caseClients =>
-        val clients = (enquiriesNeedingReply ++ enquiriesAwaitingClient).map{ case (e, _) => e.id.get -> Set(e.universityID) }.toMap ++ caseClients
-        f(enquiriesNeedingReply, enquiriesAwaitingClient, closedEnquiries, openCases, closedCases, cancelledAppointments, clients)
-=======
-    ).successFlatMap { case (enquiriesNeedingReply, enquiriesAwaitingClient, closedEnquiries, openCases, closedCases, declinedAppointments, provisionalAppointments, appointmentsNeedingOutcome, acceptedAppointments, attendedAppointments, cancelledAppointments) =>
       cases.getClients(openCases.flatMap { case (c, _) => c.id }.toSet).successMap { caseClients =>
-        f(enquiriesNeedingReply, enquiriesAwaitingClient, closedEnquiries, openCases, closedCases, declinedAppointments, provisionalAppointments, appointmentsNeedingOutcome, acceptedAppointments, attendedAppointments, cancelledAppointments, caseClients)
->>>>>>> 9d75d07c
+        f(enquiriesNeedingReply, enquiriesAwaitingClient, closedEnquiries, openCases, closedCases, cancelledAppointments, caseClients)
       }
     }
   }
@@ -101,18 +78,12 @@
     )
   }
 
-<<<<<<< HEAD
   def cancelledAppointments(teamId: String): Action[AnyContent] = CanViewTeamAction(teamId).async { implicit teamRequest =>
-    appointments.findCancelledAppointments(teamRequest.team).successFlatMap { appointments =>
-      val clients = appointments.map { a => a.appointment.id -> a.clients.map(_.universityID) }.toMap
+    appointments.findCancelledAppointments(teamRequest.team).successMap { appointments =>
+      val usercodes = appointments.map(_.appointment.teamMember).toSet
+      val userLookup = userLookupService.getUsers(usercodes.toSeq).toOption.getOrElse(Map())
 
-      profileService.getProfiles(clients.values.flatten.toSet).successMap(profiles => {
-        val resolvedClients = clients.mapValues(_.map(c => profiles.get(c).map(Right.apply).getOrElse(Left(c))))
-        val usercodes = appointments.map(_.appointment.teamMember).toSet
-        val userLookup = userLookupService.getUsers(usercodes.toSeq).toOption.getOrElse(Map())
-
-        Ok(views.html.admin.cancelledAppointments(appointments, resolvedClients, Some(userLookup)))
-      })
+      Ok(views.html.admin.cancelledAppointments(appointments, Some(userLookup)))
     }
   }
 
@@ -122,47 +93,16 @@
       startBefore = end.map(_.toLocalDate),
       team = Some(teamRequest.team),
       states = Set(AppointmentState.Provisional, AppointmentState.Accepted, AppointmentState.Attended),
-    )).successFlatMap { appointments =>
-      val clients = appointments.map { a => a.appointment.id -> a.clients.map(_.universityID) }.toMap
-
-      profileService.getProfiles(clients.values.flatten.toSet).successMap(profiles => {
-        val resolvedClients = clients.mapValues(_.map(c => profiles.get(c).map(Right.apply).getOrElse(Left(c))))
-        val usercodes = appointments.map(_.appointment.teamMember).toSet
-        val userLookup = userLookupService.getUsers(usercodes.toSeq).toOption.getOrElse(Map())
-
-        render {
-          case Accepts.Json() =>
-            Ok(Json.toJson(API.Success[JsValue](data = Json.toJson(appointments)(Writes.seq(AppointmentRender.writer(resolvedClients, userLookup))))))
-          case _ =>
-            Redirect(controllers.admin.routes.AdminController.teamHome(teamId).withFragment("appointments"))
-        }
-      })
-=======
-  def acceptedAppointments(teamId: String): Action[AnyContent] = CanViewTeamAction(teamId).async { implicit teamRequest =>
-    appointments.findAcceptedAppointments(teamRequest.team).successMap { appointments =>
+    )).successMap { appointments =>
       val usercodes = appointments.map(_.appointment.teamMember).toSet
       val userLookup = userLookupService.getUsers(usercodes.toSeq).toOption.getOrElse(Map())
 
-      Ok(views.html.admin.acceptedAppointments(appointments, Some(userLookup)))
-    }
-  }
-
-  def attendedAppointments(teamId: String): Action[AnyContent] = CanViewTeamAction(teamId).async { implicit teamRequest =>
-    appointments.findAttendedAppointments(teamRequest.team).successMap { appointments =>
-      val usercodes = appointments.map(_.appointment.teamMember).toSet
-      val userLookup = userLookupService.getUsers(usercodes.toSeq).toOption.getOrElse(Map())
-
-      Ok(views.html.admin.attendedAppointments(appointments, Some(userLookup)))
-    }
-  }
-
-  def cancelledAppointments(teamId: String): Action[AnyContent] = CanViewTeamAction(teamId).async { implicit teamRequest =>
-    appointments.findCancelledAppointments(teamRequest.team).successMap { appointments =>
-      val usercodes = appointments.map(_.appointment.teamMember).toSet
-      val userLookup = userLookupService.getUsers(usercodes.toSeq).toOption.getOrElse(Map())
-
-      Ok(views.html.admin.cancelledAppointments(appointments, Some(userLookup)))
->>>>>>> 9d75d07c
+      render {
+        case Accepts.Json() =>
+          Ok(Json.toJson(API.Success[JsValue](data = Json.toJson(appointments)(Writes.seq(AppointmentRender.writer(userLookup))))))
+        case _ =>
+          Redirect(controllers.admin.routes.AdminController.teamHome(teamId).withFragment("appointments"))
+      }
     }
   }
 
