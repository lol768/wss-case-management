--- conflicted
+++ resolved
@@ -49,11 +49,13 @@
     }
   }
 
-<<<<<<< HEAD
-  def closedEnquiries(teamId: String): Action[AnyContent] = CanViewTeamAction(teamId).async { implicit teamRequest =>
-    enquiryService.findClosedEnquiries(teamRequest.team).successMap { enquiries =>
-      Ok(views.html.admin.closedEnquiries(enquiries))
-    }
+  def closedEnquiries(teamId: String, page: Int): Action[AnyContent] = CanViewTeamAction(teamId).async { implicit teamRequest =>
+    enquiryService.countClosedEnquiries(teamRequest.team).successFlatMap(closed => {
+      val pagination = Pagination(closed, page, controllers.admin.routes.AdminController.closedEnquiries(teamRequest.team.id))
+      enquiryService.findClosedEnquiries(teamRequest.team, Some(pagination.asPage)).successMap { enquiries =>
+        Ok(views.html.admin.closedEnquiries(enquiries, pagination))
+      }
+    })
   }
 
   def cases(teamId: String): Action[AnyContent] = CanViewTeamAction(teamId).async { implicit teamRequest =>
@@ -76,28 +78,13 @@
     }
   }
 
-  def closedCases(teamId: String): Action[AnyContent] = CanViewTeamAction(teamId).async { implicit teamRequest =>
-    caseService.listClosedCases(teamRequest.team).successFlatMap { closedCases =>
-      caseService.getClients(closedCases.flatMap { case (c, _) => c.id }.toSet).successMap { clients =>
-        Ok(views.html.admin.closedCases(closedCases, clients))
-=======
-  def closedEnquiries(teamId: String, page: Int): Action[AnyContent] = CanViewTeamAction(teamId).async { implicit teamRequest =>
-    enquiries.countClosedEnquiries(teamRequest.team).successFlatMap(closed => {
-      val pagination = Pagination(closed, page, controllers.admin.routes.AdminController.closedEnquiries(teamRequest.team.id))
-      enquiries.findClosedEnquiries(teamRequest.team, Some(pagination.asPage)).successMap { enquiries =>
-        Ok(views.html.admin.closedEnquiries(enquiries, pagination))
-      }
-    })
-  }
-
   def closedCases(teamId: String, page: Int): Action[AnyContent] = CanViewTeamAction(teamId).async { implicit teamRequest =>
-    cases.countClosedCases(teamRequest.team).successFlatMap(closed => {
+    caseService.countClosedCases(teamRequest.team).successFlatMap(closed => {
       val pagination = Pagination(closed, page, controllers.admin.routes.AdminController.closedCases(teamRequest.team.id))
-      cases.listClosedCases(teamRequest.team, Some(pagination.asPage)).successFlatMap { closedCases =>
-        cases.getClients(closedCases.flatMap { case (c, _) => c.id }.toSet).successMap { clients =>
+      caseService.listClosedCases(teamRequest.team, Some(pagination.asPage)).successFlatMap { closedCases =>
+        caseService.getClients(closedCases.flatMap { case (c, _) => c.id }.toSet).successMap { clients =>
           Ok(views.html.admin.closedCases(closedCases, clients, pagination))
         }
->>>>>>> 1c72f784
       }
     })
   }
