--- conflicted
+++ resolved
@@ -51,11 +51,7 @@
           teamMember = None
         )
 
-<<<<<<< HEAD
-        val files = UploadedFileSave.seqFromRequest(request)
-=======
         val files = request.body.files.map(_.ref)
->>>>>>> 79ae8e05
 
         service.save(enquiry, message, files.map { f => (f.in, f.metadata) }).successMap { _ =>
           Redirect(controllers.routes.IndexController.home()).flashing("success" -> Messages("flash.enquiry.received"))
