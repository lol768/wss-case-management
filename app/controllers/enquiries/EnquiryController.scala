package controllers.enquiries

import java.time.ZonedDateTime

import controllers.{BaseController, RequestContext, TeamSpecificActionRefiner}
import domain._
import javax.inject.{Inject, Singleton}
import play.api.i18n.{I18nSupport, Messages}
import play.api.mvc.{Action, AnyContent, RequestHeader}
import play.api.data.Form
import play.api.data.Forms._
import services.{EnquiryService, RegistrationService, SecurityService}

import scala.concurrent.{ExecutionContext, Future}
import domain.Enquiry.{FormData => Data}
import play.api.libs.json.Json

@Singleton
class EnquiryController @Inject()(
  teamSpecificActionRefiner: TeamSpecificActionRefiner,
  securityService: SecurityService,
  service: EnquiryService
)(implicit executionContext: ExecutionContext) extends BaseController {

  val baseForm = Form(mapping(
    "text" -> nonEmptyText
  )(Data.apply)(Data.unapply))

  import teamSpecificActionRefiner._
  import securityService._

  private def render(team: Team, f: Form[Data])(implicit req: RequestHeader) =
    Ok(views.html.enquiry.form(team, f))

  def form(teamId: String): Action[AnyContent] = TeamSpecificSignInRequiredAction(teamId) { implicit request =>
    render(request.team, baseForm)
  }

  def submit(teamId: String): Action[AnyContent] = TeamSpecificSignInRequiredAction(teamId).async { implicit request =>
    baseForm.bindFromRequest().fold(
      formWithErrors => Future.successful(render(request.team, formWithErrors)),
      formData => {
        val enquiry = Enquiry(
          id = None,
          universityID = request.context.user.get.universityId.get,
          team = request.team
        )

        val message = domain.MessageSave(
          text = formData.text
        )

<<<<<<< HEAD
        service.save(enquiry, message).map { result =>
          result.fold(
            showErrors,
            e => Redirect(controllers.routes.IndexController.home())
                  .flashing("success" -> Messages("flash.enquiry.received"))
          )
=======
        service.save(enquiry, message).successMap { _ =>
          Redirect(controllers.routes.IndexController.home()).flashing("success" -> "Your enquiry has been received")
>>>>>>> cd492ce3
        }

      }
    )
  }

  /**
    * Not sure if JSON is what we'll be doing so this is kind of temporary and mostly
    * just to test that we can query for a user's enquiries.
    */
  def myEnquiriesJson = SigninRequiredAction.async { implicit request =>
    service.findEnquiriesForClient(request.context.user.get.universityId.get).map(
      _.fold(
        showErrors,
        enquiries => Ok(Json.obj(
          "enquiries" -> enquiries.map {
            case (enquiry, messages) => Json.obj(
              "id" -> enquiry.id,
              "updatedDate" -> enquiry.version.toOffsetDateTime,
              "messages" -> messages.map { message =>
                Json.obj(
                  "from" -> message.sender,
                  "text" -> message.text,
                  "date" -> message.created.toOffsetDateTime
                )
              }
            )
          }
        ))
      )
    )
  }

}<|MERGE_RESOLUTION|>--- conflicted
+++ resolved
@@ -50,17 +50,8 @@
           text = formData.text
         )
 
-<<<<<<< HEAD
-        service.save(enquiry, message).map { result =>
-          result.fold(
-            showErrors,
-            e => Redirect(controllers.routes.IndexController.home())
-                  .flashing("success" -> Messages("flash.enquiry.received"))
-          )
-=======
         service.save(enquiry, message).successMap { _ =>
-          Redirect(controllers.routes.IndexController.home()).flashing("success" -> "Your enquiry has been received")
->>>>>>> cd492ce3
+          Redirect(controllers.routes.IndexController.home()).flashing("success" -> Messages("flash.enquiry.received"))
         }
 
       }
