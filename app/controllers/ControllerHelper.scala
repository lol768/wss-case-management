--- conflicted
+++ resolved
@@ -41,13 +41,11 @@
       }
   }
 
-<<<<<<< HEAD
+  implicit def futureServiceResultOps[A](future: Future[ServiceResult[A]]): FutureServiceResultOps[A] =
+    new FutureServiceResultOps[A](future)
+
   implicit class EnhancedForm[A](val form: Form[A]) {
     def bindVersion(version: OffsetDateTime, key: String = "version"): Form[A] =
       form.bind(form.data ++ JavaTime.OffsetDateTimeFormatter.unbind(key, version))
   }
-=======
-  implicit def futureServiceResultOps[A](future: Future[ServiceResult[A]]): FutureServiceResultOps[A] =
-    new FutureServiceResultOps[A](future)
->>>>>>> d37ebdd1
 }