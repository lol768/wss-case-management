--- conflicted
+++ resolved
@@ -537,11 +537,8 @@
                 },
                 cause = randomEnum(CaseCause),
                 clientRiskTypes = Set(), // TODO Could add some here
-<<<<<<< HEAD
+                counsellingServicesIssues = Set(), // TODO Could add some here
                 studentSupportIssueTypes = Set() // TODO Could add some here
-=======
-                counsellingServicesIssues = Set() // TODO Could add some here
->>>>>>> 77d35b56
               ),
               Set(enquiry.client.universityID),
               (1 to (options.CaseTagRate / Random.nextDouble()).toInt).map { _ =>
@@ -599,11 +596,8 @@
               },
               cause = randomEnum(CaseCause),
               clientRiskTypes = Set(), // TODO Could add some here
-<<<<<<< HEAD
+              counsellingServicesIssues = Set(), // TODO Could add some here
               studentSupportIssueTypes = Set() // TODO Could add some here
-=======
-              counsellingServicesIssues = Set() // TODO Could add some here
->>>>>>> 77d35b56
             ),
             clients,
             (1 to (options.CaseTagRate / Random.nextDouble()).toInt).map { _ =>
