--- conflicted
+++ resolved
@@ -1,10 +1,5 @@
 @import controllers.admin.CaseController.CaseNoteFormData
-<<<<<<< HEAD
-@import domain.{Case, CaseNoteRender, IssueState}
-=======
-@import domain.{Case, CaseNote, IssueState}
-@import domain.CaseNoteType
->>>>>>> 43e94820
+@import domain.{Case, CaseNoteRender, IssueState, CaseNoteType}
 
 @(
   c: Case,
@@ -27,7 +22,7 @@
   }
 }
 
-@defining(notes.map(n => n.noteType).distinct) { noteTypes: Seq[CaseNoteType] =>
+@defining(notes.map(n => n.note.noteType).distinct) { noteTypes: Seq[CaseNoteType] =>
   @if(noteTypes.size > 1) {
     <div class="quick-filter-container" data-target="#case-notes-list" data-target-class-prefix="note-type-">
       Filter:
