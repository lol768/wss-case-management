@import domain.CaseNoteType._
@import domain.{DSAApplication, _}
@import play.api.libs.json.Json
@import warwick.core.helpers.JavaTime

@(
  c: Case,
  profiles: Map[Client, Option[SitsProfile]],
  caseTags: Set[CaseTag],
  owners: Set[Member],
  sectionNotes: Map[CaseNoteType, Seq[CaseNote]],
  originalEnquiry: Option[Enquiry],
  dsaApplication: Option[DSAApplication],
  history: CaseHistory,
)(implicit context: RequestContext, req: RequestHeader, messagesProvider: MessagesProvider)

@viewSectionNotes(noteType: CaseNoteType, link: String) = {
  @defining(sectionNotes.getOrElse(noteType, Nil)) { notes: Seq[CaseNote] =>
    @if(notes.nonEmpty) {
      <a role="button" href="#@noteType.entryName-notes-modal" data-toggle="modal" data-target="#@noteType.entryName-notes-modal">
        View @tags.p(notes.size, link)()
      </a>

      <div class="modal fade" id="@noteType.entryName-notes-modal" tabindex="-1" role="dialog" aria-labelledby="@noteType.entryName-notes-modal-label">
        <div class="modal-dialog" role="document">
          <div class="modal-content">
            <div class="modal-header">
              <button type="button" class="close" data-dismiss="modal" aria-label="Close"><span aria-hidden="true">&times;</span></button>
              <h4 class="modal-title" id="@noteType.entryName-notes-modal-label">@{link.capitalize}s</h4>
            </div>
            <div class="modal-body">
              @notes.map(n => tags.cases.caseNote(c, n))
            </div>
          </div>
        </div>
      </div>
    }
  }
}

@dsaField(label: String)(content: Html) = {
  <div class="row">
    <div class="col-sm-4 control-label">@label</div>
    <div class="col-sm-8">
      <div class="form-control-static">
        @content
      </div>
    </div>
  </div>
}

@main(s"${c.key.string} ${c.subject}") {
  <div class="case-details">
    <div class="case-details--header">
      @profiles.keySet.toSeq.sorted.map { client =>
        <h5>
          <a href="@controllers.admin.routes.ClientController.client(client.universityID)">@client.safeFullName</a>,
          @client.universityID.string,
          @profiles.get(client).flatten.map { profile =>
            @views.tags.profiles.typeAndDepartment(profile)
          }
        </h5>
      }
    </div>
    <div class="row">
      <div class="col-sm-6 col-md-7 field-history" data-field-history="@Json.stringify(Json.toJson(history)(CaseHistory.writer))">
        <div class="hidden" data-field-history-field="subject" data-field-history-target=".id7-page-title h1"></div>

        @tags.sectioned.detail("Date raised"){ <div>@JavaTime.Relative(c.created)</div> }

        @tags.sectioned.detail("Team"){
          <div data-field-history-field="team">@c.team.name</div>
          @viewSectionNotes(Referral, "team assignment note")
        }

        @tags.sectioned.detail("State"){ <div data-field-history-field="state">@c.state</div> }

        @if(c.incident.nonEmpty) {
          @* If currently related to an incident... *@
          @c.incident.map { incident =>
            @tags.sectioned.detail("Incident") {
              <div class="case-details--incident">
                <span data-field-history-field="incidentDate">@JavaTime.Relative(incident.incidentDate)</span>
                <span data-field-history-field="onCampus">@if(incident.onCampus) {On-campus} else {Off-campus}</span>
                @if(incident.notifiedPolice) {
                  <span data-field-history-field="notifiedPolice">Police notified</span>
                } else if (history.notifiedPolice.exists(_._1.contains(true))) {
                  <span data-field-history-field="notifiedPolice"><s>Police notified</s></span>
                }

                @if(incident.notifiedAmbulance) {
                  <span data-field-history-field="notifiedAmbulance">Ambulance called</span>
                } else if (history.notifiedAmbulance.exists(_._1.contains(true))) {
                  <span data-field-history-field="notifiedAmbulance"><s>Ambulance called</s></span>
                }

                @if(incident.notifiedFire) {
                  <span data-field-history-field="notifiedFire">Fire service called</span>
                } else if (history.notifiedFire.exists(_._1.contains(true))) {
                  <span data-field-history-field="notifiedFire"><s>Fire service called</s></span>
                }
              </div>
            }
          }
        } else if(history.incidentDate.exists(_._1.nonEmpty)) {
          @* If not currently related to an incident but was previously... *@
          @tags.sectioned.detail("Incident"){
            <span data-field-history-field="incidentDate">Not currently related to an incident</span>
          }
        }

        @originalEnquiry.map { enquiry => @tags.sectioned.detail("Original enquiry"){
            <a href="@controllers.admin.routes.TeamEnquiryController.messages(enquiry.key)">@enquiry.key.string @enquiry.subject</a>
            -
            @JavaTime.Relative(enquiry.created)
        }}

        @tags.sectioned.detail("Cause"){ <div data-field-history-field="cause">@c.cause.description</div> }

        @c.caseType.map { caseType => @tags.sectioned.detail("Case type"){
            <div data-field-history-field="caseType">@caseType.description</div>
        }}

        @if(caseTags.nonEmpty || history.tags.size > 1) {
          @tags.sectioned.detail("Tags"){
            <div data-field-history-field="tags">
              @if(caseTags.nonEmpty) {
                @caseTags.toSeq.map(_.description).sorted.mkString(", ")
              } else {
                None
              }
            </div>
          }
        }

        @tags.manageOwners(
          owners,
          controllers.admin.routes.OwnersController.caseSubmit(c.key),
          controllers.admin.routes.OwnersController.caseSubmitSelf(c.key),
        )

        @* Only show DSA fields for Disability or MentalHealth cases *@
        @if(DSAApplication.DSATeams.contains(c.team)){
          @if(dsaApplication.isDefined) {
            @dsaApplication.map { dsa =>
              @tags.sectioned.detail("DSA application") {

                @dsaField("Date of application"){
                  <div data-field-history-field="dsaApplicationDate">
                    @dsa.applicationDate.map { applicationDate =>
                      @JavaTime.Relative(applicationDate)
                    }.getOrElse {
                      No application date
                    }
                  </div>
                }

                @dsaField("Application decision") {
                  <div data-field-history-field="dsaFundingApproved">
                    @dsa.fundingApproved.map { fa =>
                      @if(fa) {Approved } else { Rejected }
                    }.getOrElse {
                      Pending
                    }
                  </div>
                }

                @if(dsa.fundingApproved.isDefined) {

                  @dsaField("Date of decision") {
                    <div data-field-history-field="dsaConfirmationDate">
                      @dsa.confirmationDate.map { confirmationDate =>
                        @JavaTime.Relative(confirmationDate)
                      }.getOrElse {
                        No confirmation date
                      }
                    </div>
                  }

                  @if(dsa.fundingApproved.get){
                    @dsaField("Funding types") {
                      <div data-field-history-field="dsaFundingTypes">
                        @if(dsa.fundingTypes.nonEmpty) {
                          @dsa.fundingTypes.toSeq.map(_.description).sorted.mkString(", ")
                        } else {
                          None
                        }
                      </div>
                    }
                  } else {
                    @dsaField("Ineligibility reason") {
                      <div data-field-history-field="dsaIneligibilityReason">
                        @dsa.ineligibilityReason.map { ineligibilityReason =>
                          @ineligibilityReason.description
                        }.getOrElse {
                          Not specified
                        }
                      </div>
                    }
                  }
                }
              }
            }
          } else if (history.dsaApplicationDate.exists(_._1.exists(_.isDefined))) {
            @tags.sectioned.detail("DSA application") {
              <span data-field-history-field="dsaApplicationDate">Not currently related to a DSA application</span>
            }
          }
        }

        @if(c.clientRiskTypes.nonEmpty || history.clientRiskTypes.size > 1) {
          @tags.sectioned.detail("Client risk type"){
            <div data-field-history-field="clientRiskTypes">
              @if(c.clientRiskTypes.nonEmpty) {
                @c.clientRiskTypes.toSeq.map(_.description).sorted.mkString(", ")
              } else {
                None
              }
            </div>
          }
        }

<<<<<<< HEAD
        @if(c.studentSupportIssueTypes.nonEmpty || history.studentSupportIssueTypes.size > 1) {
          @tags.sectioned.detail("Student support issue type"){
            <div data-field-history-field="studentSupportIssueTypes">
              @if(c.studentSupportIssueTypes.nonEmpty) {
                @c.studentSupportIssueTypes.toSeq.map(_.description).sorted.mkString(", ")
              } else {
                None
              }
=======
        @if(c.counsellingServicesIssues.nonEmpty || history.counsellingServicesIssues.size > 1) {
          @tags.sectioned.detail("Counselling services issue"){
            <div data-field-history-field="counsellingServicesIssues">
            @if(c.counsellingServicesIssues.nonEmpty) {
              @c.counsellingServicesIssues.toSeq.map(_.description).sorted.mkString(", ")
            } else {
              None
            }
>>>>>>> 77d35b56
            </div>
          }
        }

      </div>
      <div class="col-sm-6 col-md-4">
        <div class="row form-horizontal">
          <div class="col-sm-4 control-label">
            Actions
          </div>
          <div class="col-sm-8">
            <p>
              @if(c.state != IssueState.Closed) {
                <a href="@controllers.admin.routes.CaseController.closeForm(c.key)" class="btn btn-primary btn-block">Close case</a>
              } else {
                <a href="@controllers.admin.routes.CaseController.closeForm(c.key)" class="btn btn-primary btn-block">Reopen case</a>
              }
            </p>
            <p>
              <a href="@controllers.admin.routes.CaseController.editForm(c.key)" class="btn btn-default btn-block">Edit case</a>
            </p>
            <p>
              <a href="@controllers.admin.routes.CaseDocumentController.addDocumentForm(c.key)" class="btn btn-default btn-block">Add a document</a>
            </p>
            <p>
              <a href="@controllers.admin.routes.AppointmentController.createForm(c.team.id, forCase = Some(c.key))" class="btn btn-default btn-block">Create an appointment</a>
            </p>
            <p>
              <a href="@controllers.admin.routes.CaseController.linkForm(c.key)" class="btn btn-default btn-block">Link to another case</a>
            </p>
            <p>
              <a href="@controllers.admin.routes.CaseController.reassign(c.key)" class="btn btn-default btn-block">Assign to a different team</a>
            </p>
          </div>
        </div>
      </div>
    </div>

    @tags.sectioned.sectionAsync("case", "Case links", isCollapsible = true, url = controllers.admin.routes.CaseController.links(c.key), isOpen = true)

    @tags.sectioned.sectionAsync("case", "Documents", isCollapsible = true, url = controllers.admin.routes.CaseController.documents(c.key), isOpen = true)

    @tags.sectioned.sectionAsync("case", "Appointments", isCollapsible = true, url = controllers.admin.routes.CaseController.appointments(c.key), isOpen = true)

    @tags.sectioned.sectionAsync("case", "Case notes", isCollapsible = true, url = controllers.admin.routes.CaseController.notes(c.key), showCount = true)

    @tags.sectioned.sectionAsync("case", "Messages", isCollapsible = profiles.size == 1, url = controllers.admin.routes.CaseController.messages(c.key), showCount = true)

  </div>
}<|MERGE_RESOLUTION|>--- conflicted
+++ resolved
@@ -220,7 +220,18 @@
           }
         }
 
-<<<<<<< HEAD
+        @if(c.counsellingServicesIssues.nonEmpty || history.counsellingServicesIssues.size > 1) {
+          @tags.sectioned.detail("Counselling services issue"){
+            <div data-field-history-field="counsellingServicesIssues">
+              @if(c.counsellingServicesIssues.nonEmpty) {
+                @c.counsellingServicesIssues.toSeq.map(_.description).sorted.mkString(", ")
+              } else {
+                None
+              }
+            </div>
+          }
+        }
+
         @if(c.studentSupportIssueTypes.nonEmpty || history.studentSupportIssueTypes.size > 1) {
           @tags.sectioned.detail("Student support issue type"){
             <div data-field-history-field="studentSupportIssueTypes">
@@ -229,16 +240,6 @@
               } else {
                 None
               }
-=======
-        @if(c.counsellingServicesIssues.nonEmpty || history.counsellingServicesIssues.size > 1) {
-          @tags.sectioned.detail("Counselling services issue"){
-            <div data-field-history-field="counsellingServicesIssues">
-            @if(c.counsellingServicesIssues.nonEmpty) {
-              @c.counsellingServicesIssues.toSeq.map(_.description).sorted.mkString(", ")
-            } else {
-              None
-            }
->>>>>>> 77d35b56
             </div>
           }
         }
