--- conflicted
+++ resolved
@@ -319,11 +319,7 @@
       @caseNotes.map { case (note, user) => @caseNote(note, user)}
     }
 
-<<<<<<< HEAD
-    @tags.sectioned.section("case", "Messages", isCollapsible = profiles.size == 1) {
-=======
-    @tags.sectioned.section("case", s"Messages (${c.messages.length})", isCollapsible = clients.size == 1) {
->>>>>>> 4b5d702f
+    @tags.sectioned.section("case", s"Messages (${c.messages.length})", isCollapsible = profiles.size == 1) {
       <div class="panel-group message-threads" id="messages-accordion" role="tablist" aria-multiselectable="true">
       @profiles.keySet.toSeq.sorted.map { client =>
         @defining(c.messages.byClient.getOrElse(client.universityID, Nil)) { messages: Seq[MessageRender] =>
