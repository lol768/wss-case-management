@import controllers.admin.CaseController.{CaseFormData, DSAApplicationFormData}
@import domain.Team
@import domain.DSAApplication
@import domain.CaseType
@import domain.CaseCause
@import domain.DSAFundingType
@import views.html.b3.B3FieldConstructor

@import domain.CaseTag
@import domain.DSAIneligibilityReason
@(
  team: Team,
  form: Form[CaseFormData],
  dsaForm: Form[Option[DSAApplicationFormData]]
)(implicit messagesProvider: MessagesProvider, fieldConstructor: B3FieldConstructor, request: RequestHeader)

@b3.validatedHidden(form, "originalEnquiry")

@b3.text(form("subject"),
  '_label -> "Subject",
  'autocomplete -> "off",
)

@hasClientError = @{
  (form.errors("clients") ++ form("clients").indexes.flatMap(i => form.errors(s"clients[$i]"))).headOption
}
@b3.free('_label -> "Clients", '_class -> hasClientError.map(_ => "has-error")) {
  @tags.flexipicker(values = form.data.filter { case (k, v) => k.startsWith("clients[") && v.nonEmpty }.values.toSeq, name = "clients[]", placeholder = "Search for users", multiple = true, universityId = true, selectOnBlur = false)
  @b3.indexedFieldErrors(form, "clients")
}

@if(CaseType.valuesFor(team).nonEmpty) {
  @b3.select(form("caseType"),
    options = CaseType.valuesFor(team).map { t => t.entryName -> t.description },
    '_label -> "Case type",
    '_default -> "",
    'required -> true
  )
}

@b3.select(form("cause"),
  options = ("", "") +: CaseCause.values.map { c => c.entryName -> c.description },
  '_label -> "Cause"
)

@b3.free('_label -> "Incident") {
  <div class="checkbox">
    <label for="incident_fields">
      <input type="checkbox"
             id="incident_fields"
             data-toggle="optional-subform"
             data-target="#incident"
        @if(form.data.keys.exists(_.startsWith("incident."))) {
             checked
        }
      >
      This case relates to an incident
    </label>
  </div>
}
<fieldset id="incident">
  @b3.radio(form("incident.onCampus"),
    options = Seq("true" -> "On-campus", "false" -> "Off-campus"),
    '_label -> "Where did the incident occur?"
  )

  @b3.free('_label -> "Additional services required for incident") {
    @b3.checkbox(form("incident.notifiedPolice"), '_text -> "Police notified")
    @b3.checkbox(form("incident.notifiedAmbulance"), '_text -> "Ambulance called")
    @b3.checkbox(form("incident.notifiedFire"), '_text -> "Fire service called")
  }

  @b3.datetimePicker(form("incident.incidentDate"),
    '_label -> "Date of incident"
  )
</fieldset>

<<<<<<< HEAD
@* Only show DSA fields for Disability or MentalHealth cases *@
@if(DSAApplication.DSATeams.contains(team)){
  @b3.free('_label -> "DSA Funding Application") {
    <div class="checkbox">
      <label for="dsa_fields">
        <input type="checkbox"
          id="dsa_fields"
          data-toggle="optional-subform"
          data-target="#dsa"
          @if(dsaForm.data.keys.exists(_.startsWith("dsaApplication."))) { checked }
        >
        This case relates to a DSA Funding Application
      </label>
    </div>
=======
@b3.free('_label -> "DSA Funding Application") {
  <div class="checkbox">
    <label for="dsa_fields">
      <input type="checkbox"
        id="dsa_fields"
        data-toggle="optional-subform"
        data-target="#dsa"
        @if(form.data.keys.exists(_.startsWith("dsaApplication."))) { checked }
      >
      This case relates to a DSA Funding Application
    </label>
  </div>
}
<fieldset id="dsa">

  @b3.datePicker(form("dsaApplication.applicationDate"),
    '_label -> "Date of application"
  )

  @b3.datePicker(form("dsaApplication.confirmationDate"),
    '_label -> "Date of application decision"
  )

  @b3.select(form("dsaApplication.fundingApproved"),
    '_label -> "Funding application decision",
    Symbol("data-toggle") -> "optional-subform",
    Symbol("data-targets") -> ".dsa-outcome"
  ) { currentValues =>
    <option value="">Pending</option>
    <option @if(currentValues.contains("true")){ selected } value="true" data-target=".dsa-approved">Approved</option>
    <option @if(currentValues.contains("false")){ selected } value="false" data-target=".dsa-rejected">Rejected</option>
>>>>>>> 4f0034dc
  }
  <fieldset id="dsa">

    @b3.datetimeLocal(dsaForm("dsaApplication.applicationDate"),
      '_label -> "Date of application"
    )

    @b3.datetimeLocal(dsaForm("dsaApplication.confirmationDate"),
      '_label -> "Date of application decision"
    )

    @b3.select(dsaForm("dsaApplication.fundingApproved"),
      '_label -> "Funding application decision",
      Symbol("data-toggle") -> "optional-subform",
      Symbol("data-targets") -> ".dsa-outcome"
    ) { currentValues =>
      <option value="">Pending</option>
      <option @if(currentValues.contains("true")){ selected } value="true" data-target=".dsa-approved">Approved</option>
      <option @if(currentValues.contains("false")){ selected } value="false" data-target=".dsa-rejected">Rejected</option>
    }

    <fieldset class="dsa-outcome dsa-approved">
      @b3.checkboxGroup(
        label = "In receipt of",
        items = DSAFundingType.values,
        form = dsaForm,
        field = "dsaApplication.fundingTypes",
        idPrefix = "fundingType"
      )
    </fieldset>

    <fieldset class="dsa-outcome dsa-rejected">
      @b3.select(dsaForm("dsaApplication.ineligibilityReason"),
        options = ("", "") +: DSAIneligibilityReason.values.map { c => c.entryName -> c.description },
        '_label -> "Ineligibility Reason"
      )
    </fieldset>
  </fieldset>
}

@b3.checkboxGroup(
  label = "Case tags",
  items = CaseTag.values,
  form = form,
  field = "tags",
  idPrefix = "tag"
)<|MERGE_RESOLUTION|>--- conflicted
+++ resolved
@@ -75,7 +75,6 @@
   )
 </fieldset>
 
-<<<<<<< HEAD
 @* Only show DSA fields for Disability or MentalHealth cases *@
 @if(DSAApplication.DSATeams.contains(team)){
   @b3.free('_label -> "DSA Funding Application") {
@@ -90,49 +89,16 @@
         This case relates to a DSA Funding Application
       </label>
     </div>
-=======
-@b3.free('_label -> "DSA Funding Application") {
-  <div class="checkbox">
-    <label for="dsa_fields">
-      <input type="checkbox"
-        id="dsa_fields"
-        data-toggle="optional-subform"
-        data-target="#dsa"
-        @if(form.data.keys.exists(_.startsWith("dsaApplication."))) { checked }
-      >
-      This case relates to a DSA Funding Application
-    </label>
-  </div>
-}
-<fieldset id="dsa">
+  }
+  <fieldset id="dsa">
 
-  @b3.datePicker(form("dsaApplication.applicationDate"),
+  @b3.datePicker(dsaForm("dsaApplication.applicationDate"),
     '_label -> "Date of application"
   )
 
-  @b3.datePicker(form("dsaApplication.confirmationDate"),
+  @b3.datePicker(dsaForm("dsaApplication.confirmationDate"),
     '_label -> "Date of application decision"
   )
-
-  @b3.select(form("dsaApplication.fundingApproved"),
-    '_label -> "Funding application decision",
-    Symbol("data-toggle") -> "optional-subform",
-    Symbol("data-targets") -> ".dsa-outcome"
-  ) { currentValues =>
-    <option value="">Pending</option>
-    <option @if(currentValues.contains("true")){ selected } value="true" data-target=".dsa-approved">Approved</option>
-    <option @if(currentValues.contains("false")){ selected } value="false" data-target=".dsa-rejected">Rejected</option>
->>>>>>> 4f0034dc
-  }
-  <fieldset id="dsa">
-
-    @b3.datetimeLocal(dsaForm("dsaApplication.applicationDate"),
-      '_label -> "Date of application"
-    )
-
-    @b3.datetimeLocal(dsaForm("dsaApplication.confirmationDate"),
-      '_label -> "Date of application decision"
-    )
 
     @b3.select(dsaForm("dsaApplication.fundingApproved"),
       '_label -> "Funding application decision",
