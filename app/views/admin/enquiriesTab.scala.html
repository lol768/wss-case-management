--- conflicted
+++ resolved
@@ -1,20 +1,10 @@
-@import domain.{Enquiry, MessageData, Pagination}
+@import domain.{EnquiryListRender, Pagination}
 
-<<<<<<< HEAD
-@(
-  requiringAction: Seq[(Enquiry, MessageData)],
-  requiringActionPagination: Pagination,
-  awaitingClient: Seq[(Enquiry, MessageData)],
-  awaitingClientPagination: Pagination,
-=======
-@import domain.{EnquiryListRender, SitsProfile, Team}
-@import warwick.sso.UniversityID
-
-@import domain.Client
 @(
   requiringAction: Seq[EnquiryListRender],
+  requiringActionPagination: Pagination,
   awaitingClient: Seq[EnquiryListRender],
->>>>>>> 095c8d3b
+  awaitingClientPagination: Pagination,
   closedEnquiries: Int,
   closedEnquiriesRoute: Call,
   searchScope: String,
