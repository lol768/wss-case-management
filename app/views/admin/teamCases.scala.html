@import java.time.OffsetDateTime
@import java.util.UUID

@import domain.dao.CaseDao.Case
@import domain.{SitsProfile, Team}
@import warwick.sso.UniversityID

@(
  team: Team,
  openCases: Seq[(Case, OffsetDateTime)],
<<<<<<< HEAD
  clients: Map[UUID, Set[Either[UniversityID, SitsProfile]]]
=======
  closedCases: Int,
  clients: Map[UUID, Set[SitsProfile]]
>>>>>>> 139dc56f
)(implicit context: RequestContext, request: RequestHeader, messagesProvider: MessagesProvider)

@b3.vertical.formCSRF(routes.CaseSearchController.search(), 'class -> "case-search") { implicit ifc =>
  @b3.free() {
    <input type="text" class="form-control input-lg" placeholder="Search cases" />
  }
}

<p><a href="@controllers.admin.routes.CaseController.createForm(team.id)" class="btn btn-default">Create a new case</a></p>

@views.html.admin.caseTable(Some("Open cases"), openCases, clients)

@if(closedCases == 0) {
  No closed cases to show
} else {
  <details data-toggle="load" data-href="@controllers.admin.routes.AdminController.closedCases(team.id)" data-target=".content">
    <summary>Show @tags.p(closedCases, "closed case")()</summary>
    <div class="content">
      <i class="fas fa-spinner fa-spin"></i> Loading&hellip;
    </div>
  </details>
}<|MERGE_RESOLUTION|>--- conflicted
+++ resolved
@@ -8,12 +8,8 @@
 @(
   team: Team,
   openCases: Seq[(Case, OffsetDateTime)],
-<<<<<<< HEAD
+  closedCases: Int,
   clients: Map[UUID, Set[Either[UniversityID, SitsProfile]]]
-=======
-  closedCases: Int,
-  clients: Map[UUID, Set[SitsProfile]]
->>>>>>> 139dc56f
 )(implicit context: RequestContext, request: RequestHeader, messagesProvider: MessagesProvider)
 
 @b3.vertical.formCSRF(routes.CaseSearchController.search(), 'class -> "case-search") { implicit ifc =>
