@import domain.{Enquiry, MessageData, Pagination}

<<<<<<< HEAD
@(
  title: Option[String],
  enquiries: Seq[(Enquiry, MessageData)],
  pagination: Pagination,
=======
@import domain.{EnquiryListRender, Pagination, SitsProfile}
@import warwick.sso.UniversityID

@import domain.Client
@import services.EnquiryService
@(
  title: Option[String],
  enquiries: Seq[EnquiryListRender],
  pagination: Option[Pagination] = None,
>>>>>>> 095c8d3b
  emptyMessage: Option[String] = None,
)(implicit context: RequestContext)

@enquiryRow(render: EnquiryListRender) = {
  <tr>
    <td>
      <a href="@controllers.admin.routes.ClientController.client(render.enquiry.client.universityID)">@render.enquiry.client.safeFullName</a>
    </td>
    <td>
      <a href="@controllers.admin.routes.TeamEnquiryController.messages(render.enquiry.key)">@render.enquiry.key.string @render.enquiry.subject</a>
    </td>
    <td>@helpers.JavaTime.Relative(render.lastUpdated)</td>
  </tr>
}

@if(enquiries.nonEmpty) {
  @if(pagination.isFirst) {
    <table class="table table-default table-paginated">
      @title.map { t => <caption>@t</caption> }
      <thead>
        <tr>
          <th class="col-sm-3">Client</th>
          <th class="col-sm-6">Subject</th>
          <th class="col-sm-3">Last updated</th>
        </tr>
      </thead>
      <tfoot>
        @tags.tablePagination(pagination)
      </tfoot>
      <tbody>
        @enquiries.map(e => enquiryRow(e))
      </tbody>
    </table>
  } else {
<<<<<<< HEAD
    @enquiries.map { case (enquiry, message) => @enquiryRow(enquiry, message)}
    @tags.tablePagination(pagination))
=======
    @enquiries.map(e => enquiryRow(e))
    @pagination.map(p => tags.tablePagination(p))
>>>>>>> 095c8d3b
  }
} else {
  @emptyMessage.map { m => <p>@m</p> }
}<|MERGE_RESOLUTION|>--- conflicted
+++ resolved
@@ -1,21 +1,9 @@
-@import domain.{Enquiry, MessageData, Pagination}
+@import domain.{EnquiryListRender, Pagination}
 
-<<<<<<< HEAD
-@(
-  title: Option[String],
-  enquiries: Seq[(Enquiry, MessageData)],
-  pagination: Pagination,
-=======
-@import domain.{EnquiryListRender, Pagination, SitsProfile}
-@import warwick.sso.UniversityID
-
-@import domain.Client
-@import services.EnquiryService
 @(
   title: Option[String],
   enquiries: Seq[EnquiryListRender],
-  pagination: Option[Pagination] = None,
->>>>>>> 095c8d3b
+  pagination: Pagination,
   emptyMessage: Option[String] = None,
 )(implicit context: RequestContext)
 
@@ -50,13 +38,8 @@
       </tbody>
     </table>
   } else {
-<<<<<<< HEAD
-    @enquiries.map { case (enquiry, message) => @enquiryRow(enquiry, message)}
-    @tags.tablePagination(pagination))
-=======
     @enquiries.map(e => enquiryRow(e))
-    @pagination.map(p => tags.tablePagination(p))
->>>>>>> 095c8d3b
+    @tags.tablePagination(pagination)
   }
 } else {
   @emptyMessage.map { m => <p>@m</p> }
