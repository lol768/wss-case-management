@import controllers.admin.AppointmentController.AppointmentFormData
@import domain.dao.CaseDao.Case
@import domain.{Appointment, AppointmentType, Room}
@import views.html.b3.B3FieldConstructor

@(
  form: Form[AppointmentFormData],
  relatedCases: Set[Case],
  availableRooms: Seq[Room],
)(implicit messagesProvider: MessagesProvider, fieldConstructor: B3FieldConstructor)

<div class="row">
  <div class="col-sm-6">
    @hasClientError = @{
      (form.errors("clients") ++ form("clients").indexes.flatMap(i => form.errors(s"clients[$i]"))).headOption
    }
    @b3.free('_label -> "Clients", '_class -> hasClientError.map(_ => "has-error")) {
      @tags.flexipicker(values = form.data.filter { case (k, v) => k.startsWith("clients[") && v.nonEmpty }.values.toSeq, name = "clients[]", placeholder = "Add a client", multiple = true, universityId = true)
      @b3.indexedFieldErrors(form, "clients")
    }
  </div>
  <div class="col-sm-6">
    @b3.free('_label -> "Cases", '_class -> form.error("cases").map(_ => "has-error")) {
      <div class="case-picker-collection" data-automatic="true" data-containers="case-picker-container">
        @defining(form.data.filter { case (k, v) => k.startsWith("cases[") && v.nonEmpty }.values.toSeq) { values: Seq[String] =>
          @if(values.nonEmpty){
            @for(value <- values) {
              <div class="case-picker-container">
                <input type="text" class="case-picker form-control" name="cases[]" value="@value" placeholder="Add a case" autocomplete="off" />
              </div>
            }
          }
          <div class="case-picker-container">
            <input type="text" class="case-picker form-control" name="cases[]" placeholder="Add a case" autocomplete="off" />
          </div>
        }
      </div>
      @b3.errors(form("cases"))
    }
  </div>
</div>

<div class="row">
  <div class="col-sm-6">
<<<<<<< HEAD
    @b3.free('_label -> "Team members", '_class -> form.error("teamMembers").map(_ => "has-error")) {
      @tags.flexipicker(values = form.data.filter { case (k, v) => k.startsWith("teamMembers[") && v.nonEmpty }.values.toSeq, name = "teamMembers[]", placeholder = "Add a team member", multiple = true, team = "any")
      @b3.errors(form("teamMembers"))
=======
    @b3.free('_label -> "Team member", '_class -> form.error("appointment.teamMember").map(_ => "has-error")) {
      @tags.memberPicker(values = form.data.filter { case (k, v) => k.startsWith("appointment.teamMember") && v.nonEmpty }.values.toSeq, name = "appointment.teamMember", placeholder = "Search for a team member")
>>>>>>> 05010225
    }
  </div>
  <div class="col-sm-6">
    @b3.select(form("appointment.roomID"),
      options = ("", "") +: availableRooms.map { r => r.id.toString -> s"${r.name}, ${r.building.name}" },
      '_label -> "Room"
    )
  </div>
</div>

<div class="row">
  <div class="col-sm-6">
    @b3.select(form("appointment.appointmentType"),
      options = AppointmentType.values.map { t => t.entryName -> t.description },
      '_label -> "Appointment type",
      '_default -> "",
      'required -> true
    )
  </div>
  <div class="col-sm-6">
    @* TODO CASE-258 Appointment purpose *@
  </div>
</div>

<div class="row">
  <div class="col-sm-6">
    @b3.inlineDatetimePicker(form("appointment.start"),
      '_label -> "Date & time",
      '_class -> "free-busy",
      Symbol("data-stepping") -> 5,
    )

    <div class="modal fade" id="appointment-freebusy-modal" tabindex="-1" role="dialog" aria-labelledby="appointment-freebusy-modal-label">
      <div class="modal-dialog modal-lg" role="document">
        <div class="modal-content">
          <div class="modal-body">
            <div class="appointment-freebusy-calendar no-wide-tables"></div>
          </div>
          <div class="modal-footer">
            <p class="pull-left current"></p>
            <button type="button" class="btn btn-primary" data-dismiss="modal">Select this slot</button>
          </div>
        </div>
      </div>
    </div>
  </div>
  <div class="col-sm-6">
    @b3.select(form("appointment.duration"),
      options = Appointment.DurationOptions.map { case (s, d) => d.getSeconds.toString -> s },
      '_label -> "Duration",
      '_default -> "",
      'required -> true
    )
  </div>
</div><|MERGE_RESOLUTION|>--- conflicted
+++ resolved
@@ -42,14 +42,9 @@
 
 <div class="row">
   <div class="col-sm-6">
-<<<<<<< HEAD
     @b3.free('_label -> "Team members", '_class -> form.error("teamMembers").map(_ => "has-error")) {
-      @tags.flexipicker(values = form.data.filter { case (k, v) => k.startsWith("teamMembers[") && v.nonEmpty }.values.toSeq, name = "teamMembers[]", placeholder = "Add a team member", multiple = true, team = "any")
+      @tags.memberPicker(values = form.data.filter { case (k, v) => k.startsWith("teamMembers[") && v.nonEmpty }.values.toSeq, name = "teamMembers[]", placeholder = "Add a team member", multiple = true)
       @b3.errors(form("teamMembers"))
-=======
-    @b3.free('_label -> "Team member", '_class -> form.error("appointment.teamMember").map(_ => "has-error")) {
-      @tags.memberPicker(values = form.data.filter { case (k, v) => k.startsWith("appointment.teamMember") && v.nonEmpty }.values.toSeq, name = "appointment.teamMember", placeholder = "Search for a team member")
->>>>>>> 05010225
     }
   </div>
   <div class="col-sm-6">
