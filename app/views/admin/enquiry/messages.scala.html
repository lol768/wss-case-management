@import java.time.OffsetDateTime

@import controllers.admin.TeamEnquiryController.ReassignEnquiryData
@import domain.{Enquiry, IssueState, MessageData, MessageSender, SitsProfile, Teams, UploadedFile, UserType}
@import helpers.JavaTime
@import warwick.sso.{User, Usercode}

@(
  enquiry: Enquiry,
<<<<<<< HEAD
  client: SitsProfile,
  messages: Seq[(MessageData, Option[UploadedFile])],
  owners: Seq[User],
  clientLastRead: Option[OffsetDateTime],
=======
  messages: Seq[(MessageData, Seq[UploadedFile])],
  stateChangeForm: Form[StateChangeForm],
>>>>>>> 814c99d6
  userLookup: Map[Usercode, User],
  reassignForm: Form[ReassignEnquiryData],
  stateChangeForm: Form[OffsetDateTime],
  messageForm: Form[String],
)(implicit context: RequestContext, req: RequestHeader, messagesProvider: MessagesProvider)

@main(
  title = s"${enquiry.key.get.string} ${enquiry.subject}",
  icon = if(enquiry.state != IssueState.Closed) "fal fa-fw fa-comment-dots" else "fal fa-fw fa-comment-check"
) {
  <h5>
    <div class="pull-right">
      @if(enquiry.version.isAfter(messages.last._1.created)) {
        @JavaTime.Relative(enquiry.version, printToday = true)
      } else {
        @JavaTime.Relative(messages.last._1.created, printToday = true)
      }
    </div>

    @client.fullName,
    @client.universityID.string,
    @client.userType match {
      case UserType.Student => {
        @client.yearOfStudy.map(_.level) match {
          case Some("1") => {First year}
          case Some("2") => {Second year}
          case Some("3") => {Third year}
          case Some("4") => {Fourth year}
          case Some(level) => {@{level}th year}
          case _ => {}
        }
        @client.group student, @client.department.name
      }
      case _ => {@client.userType, @client.department.name}
    }
  </h5>
  <h5>
    @if(enquiry.state == IssueState.Closed) {
      Closed
    } else {
      Open,
      @if(messages.last._1.sender == MessageSender.Client) {
        requires action
      } else {
        waiting for client
      }
    }
  </h5>

  <div class="row">
    <div class="col-sm-6 col-md-4">
      @b3.horizontal.formCSRF(controllers.admin.routes.TeamEnquiryController.reassign(enquiry.key.get), "col-sm-4", "col-sm-8") { implicit ifc =>
        @b3.validatedHidden(reassignForm, "version")

        @b3.select(reassignForm("team"),
          options = Teams.all.map { t => t.id -> t.name },
          'class -> "change-submit",
          '_label -> "Team"
        )

        @b3.free('_class -> "hidden", Symbol("aria-hidden") -> "true") {
          <button type="submit" class="btn btn-primary">Reassign</button>
        }
      }

      <div class="row form-horizontal">
        <div class="col-sm-4 control-label">
          Owners
        </div>
        <div class="col-sm-8">
          @b3.horizontal.formCSRF(controllers.admin.routes.OwnersController.enquirySubmit(enquiry.key.get), "col-sm-0", "col-sm-12", 'class -> "dirty-check") { implicit ifc =>
            @if(owners.nonEmpty) {
              @owners.map { owner =>
                <div class="form-control-static">
                  <button type="button" class="pull-right btn btn-link" data-toggle="remove-submit" data-target="div">
                    <i class="fas fa-times-circle"></i>
                  </button>
                  <input type="hidden" name="owners[]" value="@owner.usercode.string">
                  @owner.name.full
                </div>
              }
            } else {
              <div class="form-control-static">None</div>
            }

            <div class="form-control-static">
              <a role="button" href="#add-owner-modal" data-toggle="modal" data-target="#add-owner-modal">
                Add an owner
              </a>
            </div>

            <div class="modal fade" id="add-owner-modal" tabindex="-1" role="dialog" aria-labelledby="add-owner-modal-label">
              <div class="modal-dialog" role="document">
                <div class="modal-content">
                  <div class="modal-header">
                    <button type="button" class="close" data-dismiss="modal" aria-label="Close"><span aria-hidden="true">&times;</span></button>
                    <h4 class="modal-title" id="add-owner-modal-label">Add an owner</h4>
                  </div>
                  <div class="modal-body">
                    @b3.free() {
                      @tags.flexipicker(values = Nil, name = "owners[]", placeholder = "Search for a user", multiple = false)
                    }
                  </div>
                  <div class="modal-footer spaced-buttons">
                    <button type="submit" class="btn btn-primary">Add owner</button>
                    <button type="button" class="btn btn-default" data-dismiss="modal">Cancel</button>
                  </div>
                </div>
              </div>
            </div>
          }
        </div>
      </div>
    </div>
    <div class="col-sm-6 col-md-4 col-md-offset-2">
      <div class="row form-horizontal">
        <div class="col-sm-4 control-label">
          Actions
        </div>
        <div class="col-sm-8">
          @if(enquiry.state != IssueState.Closed) {
            @b3.inline.formCSRF(controllers.admin.routes.TeamEnquiryController.close(enquiry.key.get)) { implicit ifc =>
              @b3.validatedHidden(stateChangeForm, "version")

              <p>
                <button type="submit" class="btn btn-primary btn-block">
                  Close enquiry
                </button>
              </p>
            }
          } else {
            @b3.inline.formCSRF(controllers.admin.routes.TeamEnquiryController.reopen(enquiry.key.get)) { implicit ifc =>
              @b3.validatedHidden(stateChangeForm, "version")

              <p>
                <button type="submit" class="btn btn-primary btn-block">
                  Reopen enquiry
                </button>
              </p>
            }
          }

          <p>
            <a class="btn btn-default btn-block" href="@controllers.admin.routes.CaseController.createForm(enquiry.team.id, Some(enquiry.key.get))">
              Create case from enquiry
            </a>
          </p>

          <p>
            <a class="btn btn-default btn-block" href="@controllers.admin.routes.AdminController.teamHome(enquiry.team.id)">
              Return to enquiries list
            </a>
          </p>
        </div>
      </div>
    </div>
  </div>

  <div class="enquiry enquiry--team panel">
    <div class="panel-body">
      @* FIXME CASE-138 Change enquiry.team to message.team *@
      @messages.map { case (message, file) =>
        @views.html.enquiry.enquiryMessage(
          enquiry,
          message,
          file,
          client.fullName,
          message.teamMember
            .flatMap { usercode =>
              userLookup.get(usercode)
                .filter(_.isFound)
                .flatMap(_.name.full)
                .map { name => s"$name, ${enquiry.team.name} team" }
            }.getOrElse(s"${enquiry.team.name} team"),
          f => controllers.admin.routes.TeamEnquiryController.download(enquiry.key.get, f.id),
          clientLastRead.filter(_ => message.sender == MessageSender.Team).map(_.isAfter(message.created))
        )
      }
    </div>
    @if(enquiry.state != IssueState.Closed) {
      <div class="panel-footer">
        @b3.inline.formCSRF(controllers.admin.routes.TeamEnquiryController.addMessage(enquiry.key.get), 'enctype -> "multipart/form-data") { implicit ifc =>
          @b3.free('_label -> "Add a message", '_class -> messageForm("text").error.map(_ => "has-error").getOrElse("")) {
            <div class="flex">
              @b3.textarea(messageForm("text"), 'rows -> 5)(b3.clear.fieldConstructorSpecific, messagesProvider)

<<<<<<< HEAD
              <input type="file" name="file" class="form-control">
=======
              @* Styling TBC *@
              <input type="file" name="file" class="form-control" multiple>
>>>>>>> 814c99d6

              <button type="submit" class="btn btn-link">
                <i class="fal fa-paper-plane fa-2x"></i>
              </button>
            </div>

            @if(messageForm("text").hasErrors) {
              <div class="help-block">
                @messageForm("text").errors.map { error =>
                  @error.format
                }
              </div>
            }
          }
        }
      </div>
    }
  </div>
}<|MERGE_RESOLUTION|>--- conflicted
+++ resolved
@@ -7,15 +7,10 @@
 
 @(
   enquiry: Enquiry,
-<<<<<<< HEAD
   client: SitsProfile,
-  messages: Seq[(MessageData, Option[UploadedFile])],
+  messages: Seq[(MessageData, Seq[UploadedFile])],
   owners: Seq[User],
   clientLastRead: Option[OffsetDateTime],
-=======
-  messages: Seq[(MessageData, Seq[UploadedFile])],
-  stateChangeForm: Form[StateChangeForm],
->>>>>>> 814c99d6
   userLookup: Map[Usercode, User],
   reassignForm: Form[ReassignEnquiryData],
   stateChangeForm: Form[OffsetDateTime],
@@ -202,12 +197,8 @@
             <div class="flex">
               @b3.textarea(messageForm("text"), 'rows -> 5)(b3.clear.fieldConstructorSpecific, messagesProvider)
 
-<<<<<<< HEAD
-              <input type="file" name="file" class="form-control">
-=======
               @* Styling TBC *@
               <input type="file" name="file" class="form-control" multiple>
->>>>>>> 814c99d6
 
               <button type="submit" class="btn btn-link">
                 <i class="fal fa-paper-plane fa-2x"></i>
