--- conflicted
+++ resolved
@@ -282,15 +282,9 @@
                   @defining(cases.filter(_.clientCase.state != IssueState.Closed )) { open: Seq[CaseListRender] =>
                     @open.map { caseListRender: CaseListRender =>
                       <tr>
-<<<<<<< HEAD
-                        <td><a href="@controllers.admin.routes.CaseController.view(caseListRender.clientCase.key.get)" target="_blank">@caseListRender.clientCase.key.get.string</a></td>
-                        <td><a href="@controllers.admin.routes.CaseController.view(caseListRender.clientCase.key.get)" target="_blank">@caseListRender.clientCase.subject</a></td>
-                        <td>@owners.get(caseListRender.clientCase.id.get).map(_.map(_.safeFullName).mkString(", ")).getOrElse("")</td>
-=======
                         <td><a href="@controllers.admin.routes.CaseController.view(caseListRender.clientCase.key)" target="_blank">@caseListRender.clientCase.key.string</a></td>
                         <td><a href="@controllers.admin.routes.CaseController.view(caseListRender.clientCase.key)" target="_blank">@caseListRender.clientCase.subject</a></td>
                         <td>@owners.get(caseListRender.clientCase.id).map(_.map(_.safeFullName).mkString(", ")).getOrElse("")</td>
->>>>>>> 2455a8f7
                         <td>@caseListRender.clientCase.team.name</td>
                         <td>@JavaTime.Relative(caseListRender.lastUpdated.toLocalDate).capitalize</td>
                       </tr>
@@ -315,19 +309,11 @@
                 @defining(cases.filter(_.clientCase.state == IssueState.Closed )) { closed: Seq[CaseListRender] =>
                   @closed.map { caseListRender: CaseListRender =>
                     <tr>
-<<<<<<< HEAD
-                      <td><a href="@controllers.admin.routes.CaseController.view(caseListRender.clientCase.key.get)" target="_blank">@caseListRender.clientCase.key.get.string</a></td>
-                      <td><a href="@controllers.admin.routes.CaseController.view(caseListRender.clientCase.key.get)" target="_blank">@caseListRender.clientCase.subject</a></td>
-                      <td>@owners.get(caseListRender.clientCase.id.get).map(_.map(_.safeFullName).mkString(", ")).getOrElse("")</td>
-                      <td>@caseListRender.clientCase.team.name</td>
-                      <td>@JavaTime.Relative(caseListRender.clientCase.version.toLocalDate).capitalize</td>
-=======
                       <td><a href="@controllers.admin.routes.CaseController.view(caseListRender.clientCase.key)" target="_blank">@caseListRender.clientCase.key.string</a></td>
                       <td><a href="@controllers.admin.routes.CaseController.view(caseListRender.clientCase.key)" target="_blank">@caseListRender.clientCase.subject</a></td>
                       <td>@owners.get(caseListRender.clientCase.id).map(_.map(_.safeFullName).mkString(", ")).getOrElse("")</td>
                       <td>@caseListRender.clientCase.team.name</td>
                       <td>@JavaTime.Relative(caseListRender.clientCase.lastUpdated.toLocalDate).capitalize</td>
->>>>>>> 2455a8f7
                     </tr>
                   }
                 }
@@ -438,11 +424,7 @@
                       <tr>
                         <td><a href="@controllers.admin.routes.TeamEnquiryController.messages(render.enquiry.key)" target="_blank">@render.enquiry.key.string</a></td>
                         <td><a href="@controllers.admin.routes.TeamEnquiryController.messages(render.enquiry.key)" target="_blank">@render.enquiry.subject</a></td>
-<<<<<<< HEAD
-                        <td>@owners.get(render.enquiry.id.get).map(_.map(_.safeFullName).mkString(", ")).getOrElse("")</td>
-=======
                         <td>@owners.get(render.enquiry.id).map(_.map(_.safeFullName).mkString(", ")).getOrElse("")</td>
->>>>>>> 2455a8f7
                         <td>@render.enquiry.team.name</td>
                         <td>@JavaTime.Relative(render.lastUpdated.toLocalDate).capitalize</td>
                       </tr>
@@ -469,11 +451,7 @@
                     <tr>
                       <td><a href="@controllers.admin.routes.TeamEnquiryController.messages(render.enquiry.key)" target="_blank">@render.enquiry.key.string</a></td>
                       <td><a href="@controllers.admin.routes.TeamEnquiryController.messages(render.enquiry.key)" target="_blank">@render.enquiry.subject</a></td>
-<<<<<<< HEAD
-                      <td>@owners.get(render.enquiry.id.get).map(_.map(_.safeFullName).mkString(", ")).getOrElse("")</td>
-=======
                       <td>@owners.get(render.enquiry.id).map(_.map(_.safeFullName).mkString(", ")).getOrElse("")</td>
->>>>>>> 2455a8f7
                       <td>@render.enquiry.team.name</td>
                       <td>@JavaTime.Relative(render.enquiry.lastUpdated.toLocalDate).capitalize</td>
                     </tr>
