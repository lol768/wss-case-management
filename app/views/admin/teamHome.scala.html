@import controllers.RequestContext
@import domain.dao.CaseDao.Case
@import domain.Team
@import domain.Enquiry
@import domain.MessageData
@import domain.SitsProfile
@import java.time.Duration
@import warwick.sso.UniversityID

@import domain.EnquiryOwner
@import java.util.UUID
@import warwick.sso.User
@import play.api.libs.json._
@(team: Team,
  ownerEnquiries: Seq[(Enquiry, MessageData)],
  teamEnquiries: Seq[(Enquiry, MessageData)],
  ownerCases: Seq[Case],
  teamCases: Seq[Case],
  clients: Map[UUID, Set[SitsProfile]],
  owners: Map[UUID, Set[User]]
)(implicit request: RequestHeader, messagesProvider: MessagesProvider, context: RequestContext)

@enquiryRow(enquiry: Enquiry, message: MessageData) = {
  <tr>
    <td>
      @clients.get(enquiry.id.get).flatMap(_.headOption).map { p: SitsProfile =>
        <a href="@controllers.admin.routes.ClientController.client(p.universityID)">@p.fullName</a>
      }.getOrElse { @enquiry.universityID }
    </td>
    <td>@enquiry.key.get.string @enquiry.subject</td>
    <td>@helpers.JavaTime.Relative(enquiry.created)</td>
    <td>@helpers.JavaTime.Relative(message.created)</td>
    <td>
      @enquiry.team.name
      <a class="btn btn-default" href="@controllers.admin.routes.TeamEnquiryController.reassignForm(enquiry.key.get)">Reassign</a>
    </td>
    <td>
      <button
        class="btn btn-link user-list-popover"
        data-users="@Json.stringify(JsArray(owners.getOrElse(enquiry.id.get, Set()).map(u => Json.obj(
          "universityID" -> u.universityId.get.string,
          "name" -> JsString(u.name.full.getOrElse("[Unknown user]"))
        )).toSeq))"
<<<<<<< HEAD
        data-more-link="@controllers.admin.routes.OwnersController.enquiryForm(enquiry.id.get)"
=======
        data-more-link="@controllers.admin.routes.EnquiryOwnersController.form(enquiry.key.get)"
>>>>>>> 6ed11f6d
        data-more-caption="Edit owners"
        type="button"
      >
        <i class="fa fa-users"></i>
        @owners.getOrElse(enquiry.id.get, Set()).size
      </button>
    </td>
    <td><a class="btn btn-default" href="@controllers.enquiries.routes.EnquiryMessagesController.messages(enquiry.key.get)">View</a></td>
  </tr>
}

@caseRow(clientCase: Case) = {
  <tr>
    <td>
      @clients.get(clientCase.id.get).map { profiles =>
        @profiles.toSeq.map { p =>  <a href="@controllers.admin.routes.ClientController.client(p.universityID)">@p.fullName</a> }
      }
    </td>
    <td>@helpers.JavaTime.Relative(clientCase.created)</td>
    <td>@clientCase.team.name</td>
    <td>
      <button
        class="btn btn-link user-list-popover"
        data-users="@Json.stringify(JsArray(owners.getOrElse(clientCase.id.get, Set()).map(u => Json.obj(
          "universityID" -> u.universityId.get.string,
          "name" -> JsString(u.name.full.getOrElse("[Unknown user]"))
        )).toSeq))"
        data-more-link="@controllers.admin.routes.OwnersController.caseSubmit(clientCase.key.get)"
        data-more-caption="Edit owners"
        type="button"
      >
        <i class="fa fa-users"></i>
        @owners.getOrElse(clientCase.id.get, Set()).size
      </button>
    </td>
    <td><a class="btn btn-default" href="@controllers.admin.routes.CaseController.view(clientCase.key.get)">View</a></td>
  </tr>
}

@main(team.name) {
  <form action="@routes.ClientSearchController.search()" method="get" class="client-search">
    <input type="text" class="form-control input-lg" placeholder="Search for a client" />
  </form>

  @if(ownerEnquiries.nonEmpty) {
    <h2>Enquiries assigned to me requiring action</h2>
    <table class="table table-bordered table-striped">
      <thead>
        <tr>
          <th>Client</th>
          <th>Subject</th>
          <th>Created</th>
          <th>Last message</th>
          <th>Team assigned</th>
          <th>Owners</th>
          <th></th>
        </tr>
      </thead>
      <tbody>
        @ownerEnquiries.map { case (enquiry, message) =>
          @enquiryRow(enquiry, message)
        }
      </tbody>
    </table>
  }

  @if(teamEnquiries.nonEmpty) {
    <h2>Enquiries assigned to @team.name requiring action</h2>
    <table class="table table-bordered table-striped">
      <thead>
        <tr>
          <th>Client</th>
          <th>Subject</th>
          <th>Created</th>
          <th>Last message</th>
          <th>Team assigned</th>
          <th>Owners</th>
          <th></th>
        </tr>
      </thead>
      <tbody>
        @teamEnquiries.map { case (enquiry, message) =>
          @enquiryRow(enquiry, message)
        }
      </tbody>
    </table>
  }

  @if(ownerCases.nonEmpty) {
    <h2>Open cases assigned to me</h2>
    <table class="table table-bordered table-striped">
      <thead>
        <tr>
          <th>Client</th>
          <th>Created</th>
          <th>Team assigned</th>
          <th>Owners</th>
          <th></th>
        </tr>
      </thead>
      <tbody>
      @ownerCases.map { clientCase =>
        @caseRow(clientCase)
      }
      </tbody>
    </table>
  }

  @if(teamCases.nonEmpty) {
    <h2>Open cases assigned to @team.name</h2>
    <table class="table table-bordered table-striped">
      <thead>
        <tr>
          <th>Client</th>
          <th>Created</th>
          <th>Team assigned</th>
          <th>Owners</th>
          <th></th>
        </tr>
      </thead>
      <tbody>
      @teamCases.map { clientCase =>
        @caseRow(clientCase)
      }
      </tbody>
    </table>
  }
}<|MERGE_RESOLUTION|>--- conflicted
+++ resolved
@@ -41,11 +41,7 @@
           "universityID" -> u.universityId.get.string,
           "name" -> JsString(u.name.full.getOrElse("[Unknown user]"))
         )).toSeq))"
-<<<<<<< HEAD
-        data-more-link="@controllers.admin.routes.OwnersController.enquiryForm(enquiry.id.get)"
-=======
-        data-more-link="@controllers.admin.routes.EnquiryOwnersController.form(enquiry.key.get)"
->>>>>>> 6ed11f6d
+        data-more-link="@controllers.admin.routes.OwnersController.enquiryForm(enquiry.key.get)"
         data-more-caption="Edit owners"
         type="button"
       >
