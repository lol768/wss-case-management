@import java.time.OffsetDateTime
@import java.util.UUID

@import controllers.RequestContext
@import domain.dao.CaseDao.Case
@import domain.{Enquiry, MessageData, SitsProfile, Team}
@import warwick.sso.UniversityID

@import domain.Client
@(team: Team,
  enquiriesRequiringAction: Seq[(Enquiry, MessageData)],
  enquiriesAwaitingClient: Seq[(Enquiry, MessageData)],
  closedEnquiries: Int,
  openCases: Seq[(Case, OffsetDateTime)],
  closedCases: Int,
  cancelledAppointments: Int,
<<<<<<< HEAD
  clients: Map[UUID, Set[Either[UniversityID, SitsProfile]]],
=======
  caseClients: Map[UUID, Set[Client]],
  userLookup: Map[Usercode, User]
>>>>>>> 9d75d07c
)(implicit request: RequestHeader, messagesProvider: MessagesProvider, context: RequestContext)

@main(s"${team.name} team") {
  <ul class="nav nav-tabs" role="tablist">
    <li role="presentation" class="active">
      <a href="#enquiries" aria-controls="enquiries" role="tab" data-toggle="tab">@tags.icons.enquiries() Enquiries</a>
    </li>
    <li role="presentation">
      <a href="#cases" aria-controls="cases" role="tab" data-toggle="tab">@tags.icons.cases() Cases</a>
    </li>
    <li role="presentation">
      <a href="#clients" aria-controls="clients" role="tab" data-toggle="tab">@tags.icons.clients() Clients</a>
    </li>
    <li role="presentation">
      <a href="#appointments" aria-controls="appointments" role="tab" data-toggle="tab">@tags.icons.appointments() Appointments</a>
    </li>
  </ul>

  <div class="tab-content">
    <div role="tabpanel" class="tab-pane active" id="enquiries">
      @views.html.admin.enquiriesTab(enquiriesRequiringAction, enquiriesAwaitingClient, closedEnquiries, controllers.admin.routes.AdminController.closedEnquiries(team.id), "team", team.id, s" assigned to ${team.name}")
    </div>
    <div role="tabpanel" class="tab-pane" id="cases">
      @views.html.admin.casesTab(openCases, closedCases, caseClients, controllers.admin.routes.CaseController.createForm(team.id), controllers.admin.routes.AdminController.closedCases(team.id), "team", team.id, s" assigned to ${team.name}")
    </div>
    <div role="tabpanel" class="tab-pane" id="clients">
      @views.html.admin.clientsTab(controllers.admin.routes.AdminController.atRiskClients(team.id))
    </div>
    <div role="tabpanel" class="tab-pane" id="appointments">
      @views.html.admin.appointmentsTab(
        cancelledAppointments,
<<<<<<< HEAD
        controllers.admin.routes.AdminController.appointments(team.id),
=======
        Some(userLookup),
>>>>>>> 9d75d07c
        controllers.admin.routes.AppointmentController.createForm(team.id),
        controllers.admin.routes.AdminController.cancelledAppointments(team.id),
        "team",
        team.id,
        s" assigned to ${team.name}"
      )
    </div>
  </div>
}<|MERGE_RESOLUTION|>--- conflicted
+++ resolved
@@ -3,10 +3,8 @@
 
 @import controllers.RequestContext
 @import domain.dao.CaseDao.Case
-@import domain.{Enquiry, MessageData, SitsProfile, Team}
-@import warwick.sso.UniversityID
+@import domain.{Client, Enquiry, MessageData, Team}
 
-@import domain.Client
 @(team: Team,
   enquiriesRequiringAction: Seq[(Enquiry, MessageData)],
   enquiriesAwaitingClient: Seq[(Enquiry, MessageData)],
@@ -14,12 +12,7 @@
   openCases: Seq[(Case, OffsetDateTime)],
   closedCases: Int,
   cancelledAppointments: Int,
-<<<<<<< HEAD
-  clients: Map[UUID, Set[Either[UniversityID, SitsProfile]]],
-=======
   caseClients: Map[UUID, Set[Client]],
-  userLookup: Map[Usercode, User]
->>>>>>> 9d75d07c
 )(implicit request: RequestHeader, messagesProvider: MessagesProvider, context: RequestContext)
 
 @main(s"${team.name} team") {
@@ -51,11 +44,7 @@
     <div role="tabpanel" class="tab-pane" id="appointments">
       @views.html.admin.appointmentsTab(
         cancelledAppointments,
-<<<<<<< HEAD
         controllers.admin.routes.AdminController.appointments(team.id),
-=======
-        Some(userLookup),
->>>>>>> 9d75d07c
         controllers.admin.routes.AppointmentController.createForm(team.id),
         controllers.admin.routes.AdminController.cancelledAppointments(team.id),
         "team",
