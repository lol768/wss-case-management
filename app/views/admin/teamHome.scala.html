@import java.time.OffsetDateTime
@import java.util.UUID

@import controllers.RequestContext
@import domain.dao.CaseDao.Case
@import domain.{Enquiry, MessageData, SitsProfile, Team}
@import warwick.sso.UniversityID

@(team: Team,
  enquiriesRequiringAction: Seq[(Enquiry, MessageData)],
  enquiriesAwaitingClient: Seq[(Enquiry, MessageData)],
  closedEnquiries: Int,
  openCases: Seq[(Case, OffsetDateTime)],
<<<<<<< HEAD
  clients: Map[UUID, Set[Either[UniversityID, SitsProfile]]]
=======
  closedCases: Int,
  clients: Map[UUID, Set[SitsProfile]]
>>>>>>> 139dc56f
)(implicit request: RequestHeader, messagesProvider: MessagesProvider, context: RequestContext)

@main(s"${team.name} team") {
  <ul class="nav nav-tabs" role="tablist">
    <li role="presentation" class="active">
      <a href="#enquiries" aria-controls="enquiries" role="tab" data-toggle="tab">@tags.icons.enquiries() Enquiries</a>
    </li>
    <li role="presentation">
      <a href="#cases" aria-controls="cases" role="tab" data-toggle="tab">@tags.icons.cases() Cases</a>
    </li>
    <li role="presentation">
      <a href="#clients" aria-controls="clients" role="tab" data-toggle="tab">@tags.icons.clients() Clients</a>
    </li>
    <li role="presentation">
      <a href="#appointments" aria-controls="appointments" role="tab" data-toggle="tab">@tags.icons.appointments() Appointments</a>
    </li>
  </ul>

  <div class="tab-content">
    <div role="tabpanel" class="tab-pane active" id="enquiries">
      @views.html.admin.teamEnquiries(team, enquiriesRequiringAction, enquiriesAwaitingClient, closedEnquiries, clients)
    </div>
    <div role="tabpanel" class="tab-pane" id="cases">
      @views.html.admin.teamCases(team, openCases, closedCases, clients)
    </div>
    <div role="tabpanel" class="tab-pane" id="clients">
      @views.html.admin.teamClients(team)
    </div>
    <div role="tabpanel" class="tab-pane" id="appointments">
      @views.html.admin.teamAppointments(team)
    </div>
  </div>
}<|MERGE_RESOLUTION|>--- conflicted
+++ resolved
@@ -11,12 +11,8 @@
   enquiriesAwaitingClient: Seq[(Enquiry, MessageData)],
   closedEnquiries: Int,
   openCases: Seq[(Case, OffsetDateTime)],
-<<<<<<< HEAD
+  closedCases: Int,
   clients: Map[UUID, Set[Either[UniversityID, SitsProfile]]]
-=======
-  closedCases: Int,
-  clients: Map[UUID, Set[SitsProfile]]
->>>>>>> 139dc56f
 )(implicit request: RequestHeader, messagesProvider: MessagesProvider, context: RequestContext)
 
 @main(s"${team.name} team") {
