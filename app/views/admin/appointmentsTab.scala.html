@import java.util.UUID

@import domain.{AppointmentRender, SitsProfile}
@import warwick.sso.{UniversityID, User, Usercode}

@(
  cancelledAppointments: Int,
<<<<<<< HEAD
  eventsRoute: Call,
=======
  userLookup: Option[Map[Usercode, User]],
>>>>>>> 9d75d07c
  createRoute: Call,
  cancelledAppointmentsRoute: Call,
  searchScope: String,
  searchScopeValue: String,
  placeholderSuffix: String
)(implicit context: RequestContext, request: RequestHeader, messagesProvider: MessagesProvider)

@b3.vertical.formCSRF(routes.AppointmentSearchController.search(),
  'class -> "appointment-search",
  Symbol("data-search-scope") -> searchScope,
  Symbol("data-search-scope-value") -> searchScopeValue
) { implicit ifc =>
  @b3.free('_class -> "search-default") {
    <i class="fal fa-search"></i>
    <input type="text" class="form-control input-lg" placeholder="Search appointments@placeholderSuffix" />
  }
}

<p><a href="@createRoute" class="btn btn-default">Create a new appointment</a></p>

<<<<<<< HEAD
<div class="appointment-calendar no-wide-tables" data-events="@eventsRoute" data-create="@createRoute"></div>
=======
@views.html.admin.appointmentTable(Some("Appointments needing attention"), declinedAppointments, userLookup)
@views.html.admin.appointmentTable(Some("Appointment requests awaiting a response"), provisionalAppointments, userLookup)
@views.html.admin.appointmentTable(Some("Appointments needing outcome"), appointmentsNeedingOutcome, userLookup)

@if(acceptedAppointments > 0) {
  <details data-toggle="load" data-href="@acceptedAppointmentsRoute" data-target=".content">
    <summary>Show @tags.p(acceptedAppointments, "upcoming appointments")()</summary>
    <div class="content">
      <i class="fas fa-spinner fa-spin"></i> Loading&hellip;
    </div>
  </details>
}

@if(attendedAppointments > 0) {
  <details data-toggle="load" data-href="@attendedAppointmentsRoute" data-target=".content">
    <summary>Show @tags.p(attendedAppointments, "attended appointments")()</summary>
    <div class="content">
      <i class="fas fa-spinner fa-spin"></i> Loading&hellip;
    </div>
  </details>
}
>>>>>>> 9d75d07c

@if(cancelledAppointments > 0) {
  <details data-toggle="load" data-href="@cancelledAppointmentsRoute" data-target=".content">
    <summary>Show @tags.p(cancelledAppointments, "cancelled appointments")()</summary>
    <div class="content">
      <i class="fas fa-spinner fa-spin"></i> Loading&hellip;
    </div>
  </details>
}<|MERGE_RESOLUTION|>--- conflicted
+++ resolved
@@ -1,15 +1,8 @@
-@import java.util.UUID
 
-@import domain.{AppointmentRender, SitsProfile}
-@import warwick.sso.{UniversityID, User, Usercode}
 
 @(
   cancelledAppointments: Int,
-<<<<<<< HEAD
   eventsRoute: Call,
-=======
-  userLookup: Option[Map[Usercode, User]],
->>>>>>> 9d75d07c
   createRoute: Call,
   cancelledAppointmentsRoute: Call,
   searchScope: String,
@@ -30,31 +23,7 @@
 
 <p><a href="@createRoute" class="btn btn-default">Create a new appointment</a></p>
 
-<<<<<<< HEAD
 <div class="appointment-calendar no-wide-tables" data-events="@eventsRoute" data-create="@createRoute"></div>
-=======
-@views.html.admin.appointmentTable(Some("Appointments needing attention"), declinedAppointments, userLookup)
-@views.html.admin.appointmentTable(Some("Appointment requests awaiting a response"), provisionalAppointments, userLookup)
-@views.html.admin.appointmentTable(Some("Appointments needing outcome"), appointmentsNeedingOutcome, userLookup)
-
-@if(acceptedAppointments > 0) {
-  <details data-toggle="load" data-href="@acceptedAppointmentsRoute" data-target=".content">
-    <summary>Show @tags.p(acceptedAppointments, "upcoming appointments")()</summary>
-    <div class="content">
-      <i class="fas fa-spinner fa-spin"></i> Loading&hellip;
-    </div>
-  </details>
-}
-
-@if(attendedAppointments > 0) {
-  <details data-toggle="load" data-href="@attendedAppointmentsRoute" data-target=".content">
-    <summary>Show @tags.p(attendedAppointments, "attended appointments")()</summary>
-    <div class="content">
-      <i class="fas fa-spinner fa-spin"></i> Loading&hellip;
-    </div>
-  </details>
-}
->>>>>>> 9d75d07c
 
 @if(cancelledAppointments > 0) {
   <details data-toggle="load" data-href="@cancelledAppointmentsRoute" data-target=".content">
