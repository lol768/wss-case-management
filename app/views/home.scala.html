@import controllers.IndexController.{ClientInformation, TeamMemberInformation}
@import controllers.RequestContext
@import domain.{AppointmentCancellationReason, AppointmentRender, AppointmentState, EnquiryRender, Registration, Teams}
@import helpers.JavaTime
@import org.apache.tika.mime.MediaType
@import play.api.data.Form
@import play.api.data.Forms._
@import warwick.sso.{User, Usercode}

@import domain.IssueRender
@import domain.dao.CaseDao.Case
@import domain.Enquiry
@import warwick.sso.UniversityID
@import domain.SitsProfile
@(
  clientInformation: ClientInformation,
  teamMemberInformation: Option[TeamMemberInformation],
  supportedMimeTypes: Seq[MediaType],
)(implicit request: RequestHeader, messagesProvider: MessagesProvider, context: RequestContext)

@renderClientMessages(issues: Seq[IssueRender], registration: Option[Registration]) = {
  <div class="pull-right">
    <a href="@controllers.registration.routes.RegisterController.form()" class="btn btn-default">
      @if(registration.isDefined) {
        View and update registration
      } else {
        Register
      }
    </a>
  </div>

  <p>If you have a question or would like to arrange to speak to somebody about an issue:</p>
  <a class="btn btn-primary" href="@controllers.enquiries.routes.EnquiryController.form()">
    @if(issues.isEmpty) {
      Make an enquiry
    } else {
      Make another enquiry
    }
  </a>

  @if(issues.nonEmpty) {
    <h2>Your messages</h2>

    <div class="panel-group enquiries" id="enquiries-accordion" role="tablist" aria-multiselectable="true">
      @issues.map { issueRender =>
        <div class="panel panel-default thread thread--client state-@issueRender.issue.state.entryName">

          <div class="panel-heading" role="tab" id="heading-@issueRender.issue.id.get.toString">
            <h4 class="panel-title">
                <a class="@if(issues.head.issue != issueRender.issue){collapsed}" role="button" data-toggle="collapse" data-parent="#enquiries-accordion" href="#collapse-@issueRender.issue.id.get.toString" aria-expanded="true" aria-controls="collapse-@issueRender.issue.id.get.toString">
                <div class="pull-right">
                  @JavaTime.Relative(issueRender.lastUpdatedDate)
                  <i class="fas fa-fw fa-angle-down"></i>
                  <i class="fas fa-fw fa-angle-up"></i>
                </div>
                @tags.icons.enquiryState(issueRender.issue.state)
                @issueRender.issue match {
                  case e: Enquiry => {
                    @e.subject
                  }
                  case c: Case => {
                    Enquiry
                  }
                  case _ => {}
                }
              </a>
            </h4>
          </div>

          <div id="collapse-@issueRender.issue.id.get.toString" class="panel-collapse collapse @if(issues.head.issue == issueRender.issue){in}" role="tabpanel" aria-labelledby="heading-@issueRender.issue.id.get.toString" data-ping="@controllers.routes.ClientMessagesController.auditView(issueRender.issue.id.get)">
            <div class="panel-body">
              @issueRender.messages.map { render =>
                @views.html.tags.messages.message(
                  message = render.message,
                  files = render.files,
                  clientName = "You",
                  teamName = s"${render.message.team.getOrElse(issueRender.issue.team).name} team",
                  attachmentRoute = f => controllers.routes.ClientMessagesController.download(issueRender.issue.id.get, f.id))
              }
            </div>
              <div class="panel-footer">
                @defining(Form(single("message" -> nonEmptyText))){ form: Form[String] =>
                  @tags.messages.messageForm(controllers.routes.ClientMessagesController.addMessage(issueRender.issue.id.get), form, supportedMimeTypes, rows = 1)
                }
              </div>
          </div>
        </div>
      }
    </div>
  }
}

@renderClientAppointments(appointments: Seq[AppointmentRender], userLookup: Map[Usercode, User]) = {
  <table class="table table-default">
    <thead>
      <tr>
        <th class="col-sm-3">Subject</th>
        <th class="col-sm-2">When</th>
        <th class="col-sm-3">Staff member</th>
        <th class="col-sm-2">Location</th>
        <th class="col-sm-2">Status</th>
      </tr>
    </thead>
    <tbody>
      @appointments.map { a =>
        <tr>
          <td>
            @tags.icons.appointmentState(a.appointment.state)
            @a.appointment.subject(Some(userLookup), None)
          </td>
          <td>@JavaTime.Relative(a.appointment.start) &ndash; @a.appointment.end.format(java.time.format.DateTimeFormatter.ofPattern("HH:mm"))</td>
          <td>@userLookup.get(a.appointment.teamMember).flatMap(_.name.full), @a.appointment.team.name team</td>
          <td>
            @a.appointment.location.map(_.name)
            (@a.appointment.appointmentType.description)
          </td>
          <td>
            @a.clients.find(_.universityID == context.user.get.universityId.get).map { client =>
              @if(client.state != AppointmentState.Provisional) {
                <span class="label label-@client.state.labelType" @client.cancellationReason.map { r => title="@r.description" }>
                  @tags.icons.appointmentState(client.state, client = true)
                  @if(client.state == AppointmentState.Cancelled) {
                    Declined
                  } else {
                    @client.state
                  }
                </span>
                &nbsp;
              }

<<<<<<< HEAD
              @if(a.appointment.state == AppointmentState.Provisional || a.appointment.state == AppointmentState.Confirmed) {
                @if(client.state == AppointmentState.Provisional) {
=======
              @if(a.appointment.state == AppointmentState.Provisional || a.appointment.state == AppointmentState.Accepted) {
                @if(client.state == AppointmentState.Provisional || client.state == AppointmentState.Cancelled) {
>>>>>>> ba812fc2
                  @b3.inline.formCSRF(controllers.appointments.routes.AppointmentController.accept(a.appointment.key), 'class -> "inline-form") { implicit ifc =>
                    <button type="submit" class="btn btn-default btn-xs">@tags.icons.appointmentAccept() Accept</button>
                  }
                }

                @if(client.state == AppointmentState.Provisional || client.state == AppointmentState.Accepted) {
                  @b3.horizontal.formCSRF(controllers.appointments.routes.AppointmentController.decline(a.appointment.key), "col-sm-3", "col-sm-9", 'class -> "inline-form") { implicit ifc =>
                    <button type="button" class="btn btn-default btn-xs" data-toggle="modal" data-target="#decline-@{a.appointment.id.toString}-modal">@tags.icons.appointmentDecline() Decline</button>

                    <div class="modal fade" id="decline-@{a.appointment.id.toString}-modal" tabindex="-1" role="dialog" aria-labelledby="decline-@{a.appointment.id.toString}-modal-label">
                      <div class="modal-dialog" role="document">
                        <div class="modal-content">
                          <div class="modal-header">
                            <button type="button" class="close" data-dismiss="modal" aria-label="Close"><span aria-hidden="true">&times;</span></button>
                            <h4 class="modal-title" id="decline-@{a.appointment.id.toString}-modal-label">Decline appointment</h4>
                          </div>
                          <div class="modal-body form-vertical">
                            @defining(Form(single("cancellationReason" -> AppointmentCancellationReason.formField))) { form: Form[AppointmentCancellationReason] =>
                              @b3.select(form("cancellationReason"),
                                options = AppointmentCancellationReason.values.map { r => r.entryName -> r.description },
                                '_label -> "Reason",
                                '_default -> "",
                                'required -> true
                              )
                            }
                          </div>
                          <div class="modal-footer spaced-buttons">
                            <button type="submit" class="btn btn-primary">Decline appointment</button>
                            <button type="button" class="btn btn-default" data-dismiss="modal">Cancel</button>
                          </div>
                        </div>
                      </div>
                    </div>
                  }
                }
              }
            }
          </td>
        </tr>
      }
    </tbody>
  </table>
}

@myAppointmentsBadge() = {
  @defining(
    clientInformation.appointments.count(a =>
      a.appointment.start.isAfter(JavaTime.offsetDateTime) &&
          a.appointment.state != AppointmentState.Cancelled &&
          a.clients.find(c => context.user.flatMap(_.universityId).contains(c.universityID))
              .forall(_.state != AppointmentState.Cancelled)
    )
  ) { count =>
    @if(count > 0) {
      <span class="badge">@count</span>
    }
  }
}

@if(teamMemberInformation.isEmpty) {
  @main("My messages", hidePageTitle = true) {
    <ul class="nav nav-tabs" role="tablist">
      <li role="presentation" class="active">
        <a href="#mymessages" aria-controls="mymessages" role="tab" data-toggle="tab">@tags.icons.myMessages() My messages</a>
      </li>
      <li role="presentation">
        <a href="#myappointments" aria-controls="myappointments" role="tab" data-toggle="tab">
          @tags.icons.myAppointments()
          My appointments
          @myAppointmentsBadge()
        </a>
      </li>
    </ul>

    <div class="tab-content">
      <div role="tabpanel" class="tab-pane active" id="mymessages">
        @renderClientMessages(clientInformation.issues, clientInformation.registration)
      </div>
      <div role="tabpanel" class="tab-pane" id="myappointments">
        @renderClientAppointments(clientInformation.appointments, clientInformation.userLookup)
      </div>
    </div>
  }
} else {
  @teamMemberInformation.map { info =>
    @main(s"${context.user.flatMap(_.name.full).get}${if(info.teams.size == 1) s", ${info.teams.head.name} team" else ""}") {
      <h4>Enquiries, cases and appointments assigned to me</h4>

      <ul class="nav nav-tabs" role="tablist">
        <li role="presentation" class="active">
          <a href="#enquiries" aria-controls="enquiries" role="tab" data-toggle="tab">@tags.icons.enquiries() Enquiries</a>
        </li>
        <li role="presentation">
          <a href="#cases" aria-controls="cases" role="tab" data-toggle="tab">@tags.icons.cases() Cases</a>
        </li>
        <li role="presentation">
          <a href="#clients" aria-controls="clients" role="tab" data-toggle="tab">@tags.icons.clients() Clients</a>
        </li>
        <li role="presentation">
          <a href="#appointments" aria-controls="appointments" role="tab" data-toggle="tab">@tags.icons.appointments() Appointments</a>
        </li>
        <li role="presentation">
          <a href="#mymessages" aria-controls="mymessages" role="tab" data-toggle="tab">@tags.icons.myMessages() My messages</a>
        </li>
        <li role="presentation">
          <a href="#myappointments" aria-controls="myappointments" role="tab" data-toggle="tab">
            @tags.icons.myAppointments()
            My appointments
            @myAppointmentsBadge()
          </a>
        </li>
      </ul>

      <div class="tab-content">
        <div role="tabpanel" class="tab-pane active" id="enquiries">
          @views.html.admin.enquiriesTab(info.enquiriesRequiringAction, info.enquiriesAwaitingClient, info.closedEnquiries, info.clients, routes.IndexController.closedEnquiries, "member", context.user.get.usercode.string, " assigned to me")
        </div>
        <div role="tabpanel" class="tab-pane" id="cases">
          @views.html.admin.casesTab(info.openCases, info.closedCases, info.clients, controllers.admin.routes.CaseController.createSelectTeam(), routes.IndexController.closedCases, "member", context.user.get.usercode.string, " assigned to me")
        </div>
        <div role="tabpanel" class="tab-pane" id="clients">
          @views.html.admin.clientsTab(routes.IndexController.atRiskClients)
        </div>
        <div role="tabpanel" class="tab-pane" id="appointments">
          @views.html.admin.appointmentsTab(
            info.declinedAppointments,
            info.provisionalAppointments,
            info.appointmentsNeedingOutcome,
            info.acceptedAppointments,
            info.attendedAppointments,
            info.cancelledAppointments,
            info.clients,
            None,
            controllers.admin.routes.AppointmentController.createSelectTeam(),
            routes.IndexController.acceptedAppointments,
            routes.IndexController.attendedAppointments,
            routes.IndexController.cancelledAppointments,
          )
        </div>
        <div role="tabpanel" class="tab-pane" id="mymessages">
          @renderClientMessages(clientInformation.issues, clientInformation.registration)
        </div>
        <div role="tabpanel" class="tab-pane" id="myappointments">
          @renderClientAppointments(clientInformation.appointments, clientInformation.userLookup)
        </div>
      </div>
    }
  }
}<|MERGE_RESOLUTION|>--- conflicted
+++ resolved
@@ -128,13 +128,8 @@
                 &nbsp;
               }
 
-<<<<<<< HEAD
-              @if(a.appointment.state == AppointmentState.Provisional || a.appointment.state == AppointmentState.Confirmed) {
+              @if(a.appointment.state == AppointmentState.Provisional || a.appointment.state == AppointmentState.Accepted) {
                 @if(client.state == AppointmentState.Provisional) {
-=======
-              @if(a.appointment.state == AppointmentState.Provisional || a.appointment.state == AppointmentState.Accepted) {
-                @if(client.state == AppointmentState.Provisional || client.state == AppointmentState.Cancelled) {
->>>>>>> ba812fc2
                   @b3.inline.formCSRF(controllers.appointments.routes.AppointmentController.accept(a.appointment.key), 'class -> "inline-form") { implicit ifc =>
                     <button type="submit" class="btn btn-default btn-xs">@tags.icons.appointmentAccept() Accept</button>
                   }
