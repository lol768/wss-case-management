--- conflicted
+++ resolved
@@ -1,17 +1,13 @@
 @import controllers.IndexController.{ClientInformation, TeamMemberInformation}
 @import controllers.RequestContext
-@import domain.{AppointmentCancellationReason, AppointmentRender, AppointmentState, EnquiryRender, Registration, Teams}
+@import domain.dao.CaseDao.Case
+@import domain.{AppointmentCancellationReason, AppointmentRender, AppointmentState, Enquiry, IssueRender, Registration}
 @import helpers.JavaTime
 @import org.apache.tika.mime.MediaType
 @import play.api.data.Form
 @import play.api.data.Forms._
 @import warwick.sso.{User, Usercode}
 
-@import domain.IssueRender
-@import domain.dao.CaseDao.Case
-@import domain.Enquiry
-@import warwick.sso.UniversityID
-@import domain.SitsProfile
 @(
   clientInformation: ClientInformation,
   teamMemberInformation: Option[TeamMemberInformation],
@@ -260,11 +256,7 @@
         <div role="tabpanel" class="tab-pane" id="appointments">
           @views.html.admin.appointmentsTab(
             info.cancelledAppointments,
-<<<<<<< HEAD
             routes.IndexController.appointments(),
-=======
-            None,
->>>>>>> 9d75d07c
             controllers.admin.routes.AppointmentController.createSelectTeam(),
             routes.IndexController.cancelledAppointments,
             "member",
