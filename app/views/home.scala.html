@import domain.{EnquiryRender, IssueState, Registration}
@import helpers.JavaTime

@(
  teams: Seq[domain.Team],
  enquiries: Seq[EnquiryRender],
  registration: Option[Registration]
)(implicit context: RequestContext, req: RequestHeader)

@main("Home") {
  @registration.map { r =>
    <div class="pull-right">
      <a href="@controllers.registration.routes.RegisterController.form()" class="btn btn-default">
        View and update registration
      </a>
    </div>
  }

  <p>If you have a question or would like to arrange to speak to somebody about an issue:</p>
  <a class="btn btn-primary" href="@controllers.enquiries.routes.EnquiryController.form()">
    @if(enquiries.isEmpty) {
      Make an enquiry
    } else {
      Make another enquiry
    }
  </a>

  @if(enquiries.nonEmpty) {
    <h2>Your enquiries</h2>

    <div class="panel-group enquiries" id="enquiries-accordion" role="tablist" aria-multiselectable="true">
<<<<<<< HEAD
      @enquiries.map { case (enquiry, messages) =>
        <div class="panel panel-default enquiry enquiry--client state-@enquiry.state.entryName">
=======
      @enquiries.map { e =>
        <div class="panel panel-default enquiry state-@e.enquiry.state.entryName">
>>>>>>> 814c99d6

          <div class="panel-heading" role="tab" id="heading-@e.enquiry.key.get.string">
            <h4 class="panel-title">
                <a class="@if(enquiries.head.enquiry != e.enquiry){collapsed}" role="button" data-toggle="collapse" data-parent="#enquiries-accordion" href="#collapse-@e.enquiry.key.get.string" aria-expanded="true" aria-controls="collapse-@e.enquiry.key.get.string">
                <div class="pull-right">
                  @if(e.enquiry.version.isAfter(e.messages.last._1.created)) {
                    @JavaTime.Relative(e.enquiry.version, printToday = true)
                  } else {
                    @JavaTime.Relative(e.messages.last._1.created, printToday = true)
                  }
                  <i class="fas fa-fw fa-angle-down"></i>
                  <i class="fas fa-fw fa-angle-up"></i>
                </div>
                @if(e.enquiry.state != IssueState.Closed) {
                  <i class="fal fa-fw fa-comment-dots"></i>
                } else {
                  <i class="fal fa-fw fa-comment-check"></i>
                }
                @e.enquiry.subject
              </a>
            </h4>
          </div>

          <div id="collapse-@e.enquiry.key.get.string" class="panel-collapse collapse @if(enquiries.head.enquiry == e.enquiry){in}" role="tabpanel" aria-labelledby="heading-@e.enquiry.key.get.string">
            <div class="panel-body">
<<<<<<< HEAD
              @messages.map { case (message, file) =>
                @* FIXME CASE-138 Change enquiry.team to message.team *@
                @views.html.enquiry.enquiryMessage(enquiry, message, file, clientName = "You", enquiry.team.name, f => controllers.enquiries.routes.EnquiryMessagesController.download(enquiry.key.get, f.id))
=======
              @e.messages.map { case (message, file) =>
                @views.html.enquiry.enquiryMessage(e.enquiry, message, file, clientName = "You", e.enquiry.team.name, f => controllers.enquiries.routes.EnquiryMessagesController.download(e.enquiry.key.get, f.id))
>>>>>>> 814c99d6
              }
            </div>
              <div class="panel-footer">
                @b3.inline.formCSRF(controllers.enquiries.routes.EnquiryMessagesController.addMessage(e.enquiry.key.get), 'enctype -> "multipart/form-data") { implicit ifc =>
                  <div class="form-group">
                    <label for="textarea-@e.enquiry.key.get.string">
                      Add a message
                    </label>
                    <div class="flex">
                      <textarea id="textarea-@e.enquiry.key.get.string" class="form-control" rows="1" name="text"></textarea>

                      @* Styling TBC *@
                      <input type="file" name="file" class="form-control" multiple>

                      <button type="submit" class="btn btn-link">
                        <i class="fal fa-paper-plane fa-2x"></i>
                      </button>
                    </div>
                  </div>
                  <div class="alert alert-danger hidden"></div>
              </div>
            }
          </div>
        </div>
      }
    </div>
  }
}<|MERGE_RESOLUTION|>--- conflicted
+++ resolved
@@ -29,13 +29,8 @@
     <h2>Your enquiries</h2>
 
     <div class="panel-group enquiries" id="enquiries-accordion" role="tablist" aria-multiselectable="true">
-<<<<<<< HEAD
-      @enquiries.map { case (enquiry, messages) =>
-        <div class="panel panel-default enquiry enquiry--client state-@enquiry.state.entryName">
-=======
       @enquiries.map { e =>
-        <div class="panel panel-default enquiry state-@e.enquiry.state.entryName">
->>>>>>> 814c99d6
+        <div class="panel panel-default enquiry enquiry--client state-@e.enquiry.state.entryName">
 
           <div class="panel-heading" role="tab" id="heading-@e.enquiry.key.get.string">
             <h4 class="panel-title">
@@ -61,14 +56,9 @@
 
           <div id="collapse-@e.enquiry.key.get.string" class="panel-collapse collapse @if(enquiries.head.enquiry == e.enquiry){in}" role="tabpanel" aria-labelledby="heading-@e.enquiry.key.get.string">
             <div class="panel-body">
-<<<<<<< HEAD
-              @messages.map { case (message, file) =>
+              @e.messages.map { case (message, file) =>
                 @* FIXME CASE-138 Change enquiry.team to message.team *@
-                @views.html.enquiry.enquiryMessage(enquiry, message, file, clientName = "You", enquiry.team.name, f => controllers.enquiries.routes.EnquiryMessagesController.download(enquiry.key.get, f.id))
-=======
-              @e.messages.map { case (message, file) =>
-                @views.html.enquiry.enquiryMessage(e.enquiry, message, file, clientName = "You", e.enquiry.team.name, f => controllers.enquiries.routes.EnquiryMessagesController.download(e.enquiry.key.get, f.id))
->>>>>>> 814c99d6
+                @views.html.enquiry.enquiryMessage(enquiry, message, file, clientName = "You", e.enquiry.team.name, f => controllers.enquiries.routes.EnquiryMessagesController.download(e.enquiry.key.get, f.id))
               }
             </div>
               <div class="panel-footer">
