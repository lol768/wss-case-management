--- conflicted
+++ resolved
@@ -8,12 +8,6 @@
   registration: Option[Registration]
 )(implicit context: RequestContext)
 
-<<<<<<< HEAD
-@main("Hello") {
-
-  <p>If you have a question or would like to arrange to speak to somebody about an issue:</p>
-  <a class="btn btn-primary" href="@controllers.enquiries.routes.EnquiryController.form()">Make an enquiry</a>
-=======
 @main("Home") {
   @registration.map { r =>
     <div class="pull-right">
@@ -23,13 +17,8 @@
     </div>
   }
 
-  <h2>Make an enquiry</h2>
-  <ul>
-    @teams.map { team =>
-      <li><a href="@controllers.enquiries.routes.EnquiryController.form(team.id)">@team.name</a></li>
-    }
-  </ul>
->>>>>>> f034b01d
+  <p>If you have a question or would like to arrange to speak to somebody about an issue:</p>
+  <a class="btn btn-primary" href="@controllers.enquiries.routes.EnquiryController.form()">Make an enquiry</a>
 
   @if(enquiries.nonEmpty) {
     <h2>Your enquiries</h2>
