--- conflicted
+++ resolved
@@ -7,189 +7,9 @@
   supportedMimeTypes: Seq[MediaType],
 )(implicit request: RequestHeader, messagesProvider: MessagesProvider, context: RequestContext)
 
-<<<<<<< HEAD
-@renderClientMessages(issues: Seq[IssueRender], registration: Option[Registration]) = {
-  <div class="pull-right">
-    <a href="@controllers.registration.routes.RegisterController.form()" class="btn btn-default">
-      @if(registration.isDefined) {
-        View and update registration
-      } else {
-        Register
-      }
-    </a>
-  </div>
 
-  <p>If you have a question or would like to arrange to speak to somebody about an issue:</p>
-  <a class="btn btn-primary" href="@controllers.enquiries.routes.EnquiryController.form()">
-    @if(issues.isEmpty) {
-      Make an enquiry
-    } else {
-      Make another enquiry
-    }
-  </a>
 
-  @if(issues.nonEmpty) {
-    <h2>Your messages</h2>
-
-    <div class="panel-group message-threads" id="enquiries-accordion" role="tablist" aria-multiselectable="true">
-      @issues.map { issueRender =>
-        <div class="panel panel-default thread thread--client state-@issueRender.issue.state.entryName">
-
-          <div class="panel-heading" role="tab" id="heading-@issueRender.issue.id.get.toString">
-            <h4 class="panel-title">
-                <a class="@if(issues.head.issue != issueRender.issue){collapsed}" role="button" data-toggle="collapse" data-parent="#enquiries-accordion" href="#collapse-@issueRender.issue.id.get.toString" aria-expanded="true" aria-controls="collapse-@issueRender.issue.id.get.toString">
-                <div class="pull-right">
-                  @JavaTime.Relative(issueRender.lastUpdatedDate)
-                  <i class="fas fa-fw fa-angle-down"></i>
-                  <i class="fas fa-fw fa-angle-up"></i>
-                </div>
-                @tags.icons.enquiryState(issueRender.issue.state, issueRender.messages.last.message, MessageSender.Client)
-                @issueRender.issue match {
-                  case e: Enquiry => {
-                    @e.subject
-                  }
-                  case c: Case => {
-                    Enquiry
-                  }
-                  case _ => {}
-                }
-              </a>
-            </h4>
-          </div>
-
-          <div id="collapse-@issueRender.issue.id.get.toString" class="panel-collapse collapse @if(issues.head.issue == issueRender.issue){in}" role="tabpanel" aria-labelledby="heading-@issueRender.issue.id.get.toString" data-ping="@controllers.routes.ClientMessagesController.auditView(issueRender.issue.id.get)">
-            <div class="panel-body">
-              @issueRender.messages.map { render =>
-                @views.html.tags.messages.message(
-                  message = render.message,
-                  files = render.files,
-                  clientName = "You",
-                  teamName = render.message.team.getOrElse(issueRender.issue.team).name,
-                  attachmentRoute = f => controllers.routes.ClientMessagesController.download(issueRender.issue.id.get, f.id))
-              }
-            </div>
-              <div class="panel-footer">
-                @defining(Form(single("message" -> nonEmptyText))){ form: Form[String] =>
-                  @tags.messages.messageForm(controllers.routes.ClientMessagesController.addMessage(issueRender.issue.id.get), form, supportedMimeTypes, issueRender.issue.id.get, context.user.get.universityId.get)
-                }
-              </div>
-          </div>
-        </div>
-      }
-    </div>
-  }
-}
-
-@renderClientAppointments(appointments: Seq[AppointmentRender]) = {
-  <table class="table table-default">
-    <thead>
-      <tr>
-        <th class="col-sm-3">Subject</th>
-        <th class="col-sm-2">When</th>
-        <th class="col-sm-3">Staff member</th>
-        <th class="col-sm-2">Location</th>
-        <th class="col-sm-2">Status</th>
-      </tr>
-    </thead>
-    <tbody>
-      @appointments.map { a =>
-        <tr>
-          <td>
-            @tags.icons.appointmentState(a.appointment.state)
-            @a.appointment.subject(None, None)
-          </td>
-          <td>@JavaTime.Relative(a.appointment.start) &ndash; @a.appointment.end.format(java.time.format.DateTimeFormatter.ofPattern("HH:mm"))</td>
-          <td>
-            @a.teamMembers.toSeq.sortBy(_.member).map(_.member.safeFullName).mkString(", ")
-            (@a.appointment.team.name team)
-          </td>
-          <td>
-            @a.room.map { r => @tags.mapLink(r) }
-            (@a.appointment.appointmentType.description)
-          </td>
-          <td>
-            @a.clients.find(_.client.universityID == context.user.get.universityId.get).map { client =>
-              @if(a.appointment.state == AppointmentState.Provisional) {
-                @if(client.state != AppointmentState.Provisional) {
-                  <span class="label label-@client.state.labelType" @client.cancellationReason.map { r => title="@r.description" }>
-                    @tags.icons.appointmentState(client.state, client = true)
-                    @client.state.clientDescription
-                  </span>
-                  &nbsp;
-                }
-              } else {
-                <span class="label label-@a.appointment.state.labelType" @a.appointment.cancellationReason.map { r => title="@r.description" }>
-                  @tags.icons.appointmentState(a.appointment.state)
-                  @a.appointment.state
-                </span>
-                &nbsp;
-              }
-
-              @if(a.appointment.state.nonTerminal) {
-                @if(client.state == AppointmentState.Provisional) {
-                  @b3.inline.formCSRF(controllers.appointments.routes.AppointmentController.accept(a.appointment.key), 'class -> "inline-form") { implicit ifc =>
-                    <button type="submit" class="btn btn-default btn-xs">@tags.icons.appointmentAccept() Accept</button>
-                  }
-                }
-
-                @if(client.state.nonTerminal) {
-                  @b3.horizontal.formCSRF(controllers.appointments.routes.AppointmentController.decline(a.appointment.key), "col-sm-3", "col-sm-9", 'class -> "inline-form") { implicit ifc =>
-                    <button type="button" class="btn btn-default btn-xs" data-toggle="modal" data-target="#decline-@{a.appointment.id.toString}-modal">@tags.icons.appointmentDecline() Decline</button>
-
-                    <div class="modal fade" id="decline-@{a.appointment.id.toString}-modal" tabindex="-1" role="dialog" aria-labelledby="decline-@{a.appointment.id.toString}-modal-label">
-                      <div class="modal-dialog" role="document">
-                        <div class="modal-content">
-                          <div class="modal-header">
-                            <button type="button" class="close" data-dismiss="modal" aria-label="Close"><span aria-hidden="true">&times;</span></button>
-                            <h4 class="modal-title" id="decline-@{a.appointment.id.toString}-modal-label">Decline appointment</h4>
-                          </div>
-                          <div class="modal-body form-vertical">
-                            @defining(Form(single("cancellationReason" -> AppointmentCancellationReason.formField))) { form: Form[AppointmentCancellationReason] =>
-                              @b3.select(form("cancellationReason"),
-                                options = AppointmentCancellationReason.values.map { r => r.entryName -> r.description },
-                                '_label -> "Reason",
-                                '_default -> "",
-                                'required -> true
-                              )
-                            }
-                          </div>
-                          <div class="modal-footer spaced-buttons">
-                            <button type="submit" class="btn btn-primary">Decline appointment</button>
-                            <button type="button" class="btn btn-default" data-dismiss="modal">Cancel</button>
-                          </div>
-                        </div>
-                      </div>
-                    </div>
-                  }
-                }
-              }
-            }
-          </td>
-        </tr>
-      }
-    </tbody>
-  </table>
-}
-
-@myAppointmentsBadge() = {
-  @defining(
-    clientInformation.appointments.count(a =>
-      a.appointment.start.isAfter(JavaTime.offsetDateTime) &&
-          a.appointment.state != AppointmentState.Cancelled &&
-          a.clients.find(c => context.user.flatMap(_.universityId).contains(c.client.universityID))
-              .forall(_.state != AppointmentState.Cancelled)
-    )
-  ) { count: Int =>
-    @if(count > 0) {
-      <span class="badge">@count</span>
-    }
-  }
-}
-
-@if(teamMemberInformation.isEmpty) {
-=======
 @if(teams.isEmpty) {
->>>>>>> da4c75ef
   @main("My messages", hidePageTitle = true) {
     <ul class="nav nav-tabs" role="tablist">
       <li role="presentation" class="active">
