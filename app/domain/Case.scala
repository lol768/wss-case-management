--- conflicted
+++ resolved
@@ -29,11 +29,8 @@
   cause: CaseCause,
   dsaApplication: Option[UUID],
   clientRiskTypes: Set[ClientRiskType],
-<<<<<<< HEAD
+  counsellingServicesIssues: Set[CounsellingServicesIssue],
   studentSupportIssueTypes: Set[StudentSupportIssueType],
-=======
-  counsellingServicesIssues: Set[CounsellingServicesIssue],
->>>>>>> 77d35b56
   created: OffsetDateTime,
   lastUpdated: OffsetDateTime,
 ) extends Issue
@@ -64,11 +61,8 @@
   caseType: Option[CaseType],
   cause: CaseCause,
   clientRiskTypes: Set[ClientRiskType],
-<<<<<<< HEAD
+  counsellingServicesIssues: Set[CounsellingServicesIssue],
   studentSupportIssueTypes: Set[StudentSupportIssueType]
-=======
-  counsellingServicesIssues: Set[CounsellingServicesIssue],
->>>>>>> 77d35b56
 )
 
 object CaseSave {
@@ -79,11 +73,8 @@
       c.caseType,
       c.cause,
       c.clientRiskTypes,
-<<<<<<< HEAD
+      c.counsellingServicesIssues,
       c.studentSupportIssueTypes
-=======
-      c.counsellingServicesIssues,
->>>>>>> 77d35b56
     )
 }
 
@@ -284,11 +275,8 @@
       "dsaConfirmationDate" -> toJson(dsaHistory[Option[OffsetDateTime]](r.dsaConfirmationDate, date => date.map(JavaTime.Relative.apply(_)).getOrElse("Decision date removed"))),
       "dsaIneligibilityReason" -> toJson(dsaHistory[Option[DSAIneligibilityReason]](r.dsaIneligibilityReason, reason => reason.map(_.description).getOrElse("Ineligibility reason removed"))),
       "clientRiskTypes" -> toJson(r.clientRiskTypes.map { case (clientRiskType, v, u) => (clientRiskType.map(_.description), v, u) }),
-<<<<<<< HEAD
+      "counsellingServicesIssues" -> toJson(r.counsellingServicesIssues.map { case (counsellingServicesIssue, v, u) => (counsellingServicesIssue.map(_.description), v, u) }),
       "studentSupportIssueTypes" -> toJson(r.studentSupportIssueTypes.map { case (studentSupportIssueType, v, u) => (studentSupportIssueType.map(_.description), v, u) })
-=======
-      "counsellingServicesIssues" -> toJson(r.counsellingServicesIssues.map { case (counsellingServicesIssue, v, u) => (counsellingServicesIssue.map(_.description), v, u) })
->>>>>>> 77d35b56
     )
 
   def apply(
@@ -344,11 +332,8 @@
           .map { case (fundingTypes, v, u) => (fundingTypes.map(_.fundingType), v, u.map(toUsercodeOrUser))},
         dsaIneligibilityReason = dsaFieldHistory(_.ineligibilityReason),
         clientRiskTypes = simpleFieldHistory(_.clientRiskTypes.map(ClientRiskType.withName).toSet),
-<<<<<<< HEAD
+        counsellingServicesIssues = simpleFieldHistory(_.counsellingServicesIssue.map(CounsellingServicesIssue.withName).toSet),
         studentSupportIssueTypes = simpleFieldHistory(c => StudentSupportIssueType.apply(c.studentSupportIssueTypes, c.studentSupportIssueTypeOther))
-=======
-        counsellingServicesIssues = simpleFieldHistory(_.counsellingServicesIssue.map(CounsellingServicesIssue.withName).toSet)
->>>>>>> 77d35b56
       )
     ))
   }
@@ -425,9 +410,6 @@
   dsaFundingTypes: FieldHistory[Set[DSAFundingType]],
   dsaIneligibilityReason: FieldHistory[Option[Option[DSAIneligibilityReason]]],
   clientRiskTypes: FieldHistory[Set[ClientRiskType]],
-<<<<<<< HEAD
+  counsellingServicesIssues: FieldHistory[Set[CounsellingServicesIssue]],
   studentSupportIssueTypes: FieldHistory[Set[StudentSupportIssueType]]
-=======
-  counsellingServicesIssues: FieldHistory[Set[CounsellingServicesIssue]]
->>>>>>> 77d35b56
 )