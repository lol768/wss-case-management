--- conflicted
+++ resolved
@@ -320,12 +320,9 @@
     cause: CaseCause,
     dsaApplication: Option[UUID],
     clientRiskTypes: List[String],
-<<<<<<< HEAD
+    counsellingServicesIssues: List[String],
     studentSupportIssueTypes: List[String],
     studentSupportIssueTypeOther: Option[String]
-=======
-    counsellingServicesIssues: List[String]
->>>>>>> 77d35b56
   ) extends Versioned[StoredCase] {
     def asCase: Case =
       Case(
@@ -348,11 +345,8 @@
         cause = cause,
         dsaApplication = dsaApplication,
         clientRiskTypes = clientRiskTypes.toSet.map(ClientRiskType.withName),
-<<<<<<< HEAD
+        counsellingServicesIssues = counsellingServicesIssues.toSet.map(CounsellingServicesIssue.withName),
         studentSupportIssueTypes = StudentSupportIssueType(studentSupportIssueTypes, studentSupportIssueTypeOther),
-=======
-        counsellingServicesIssues = counsellingServicesIssues.toSet.map(CounsellingServicesIssue.withName),
->>>>>>> 77d35b56
         created = created,
         lastUpdated = version,
       )
@@ -377,12 +371,9 @@
         cause,
         dsaApplication,
         clientRiskTypes,
-<<<<<<< HEAD
+        counsellingServicesIssues,
         studentSupportIssueTypes,
         studentSupportIssueTypeOther,
-=======
-        counsellingServicesIssues,
->>>>>>> 77d35b56
         operation,
         timestamp,
         ac.usercode
@@ -407,12 +398,9 @@
     cause: CaseCause,
     dsaApplication: Option[UUID],
     clientRiskTypes: List[String],
-<<<<<<< HEAD
+    counsellingServicesIssue: List[String],
     studentSupportIssueTypes: List[String],
     studentSupportIssueTypeOther: Option[String],
-=======
-    counsellingServicesIssue: List[String],
->>>>>>> 77d35b56
     operation: DatabaseOperation,
     timestamp: OffsetDateTime,
     auditUser: Option[Usercode]
@@ -437,12 +425,9 @@
     def cause = column[CaseCause]("cause")
     def dsaApplication = column[Option[UUID]]("dsa_application")
     def clientRiskTypes = column[List[String]]("client_risk_types")
-<<<<<<< HEAD
+    def counsellingServicesIssues = column[List[String]]("counselling_services_issues")
     def studentSupportIssueTypes = column[List[String]]("student_support_issue_types")
     def studentSupportIssueTypeOther = column[Option[String]]("student_support_issue_type_other")
-=======
-    def counsellingServicesIssues = column[List[String]]("counselling_services_issues")
->>>>>>> 77d35b56
   }
 
   class Cases(tag: Tag) extends Table[StoredCase](tag, "client_case")
@@ -455,11 +440,7 @@
     def isOpen = state === (IssueState.Open : IssueState) || state === (IssueState.Reopened : IssueState)
 
     override def * : ProvenShape[StoredCase] =
-<<<<<<< HEAD
-      (id, key, subject, created, team, version, state, incidentDate, onCampus, notifiedPolice, notifiedAmbulance, notifiedFire, originalEnquiry, caseType, cause, dsaApplication, clientRiskTypes, studentSupportIssueTypes, studentSupportIssueTypeOther).mapTo[StoredCase]
-=======
-      (id, key, subject, created, team, version, state, incidentDate, onCampus, notifiedPolice, notifiedAmbulance, notifiedFire, originalEnquiry, caseType, cause, dsaApplication, clientRiskTypes, counsellingServicesIssues).mapTo[StoredCase]
->>>>>>> 77d35b56
+      (id, key, subject, created, team, version, state, incidentDate, onCampus, notifiedPolice, notifiedAmbulance, notifiedFire, originalEnquiry, caseType, cause, dsaApplication, clientRiskTypes, counsellingServicesIssues, studentSupportIssueTypes, studentSupportIssueTypeOther).mapTo[StoredCase]
     def idx = index("idx_client_case_key", key, unique = true)
   }
 
@@ -472,11 +453,7 @@
     def auditUser = column[Option[Usercode]]("version_user")
 
     override def * : ProvenShape[StoredCaseVersion] =
-<<<<<<< HEAD
-      (id, key, subject, created, team, version, state, incidentDate, onCampus, notifiedPolice, notifiedAmbulance, notifiedFire, originalEnquiry, caseType, cause, dsaApplication, clientRiskTypes, studentSupportIssueTypes, studentSupportIssueTypeOther, operation, timestamp, auditUser).mapTo[StoredCaseVersion]
-=======
-      (id, key, subject, created, team, version, state, incidentDate, onCampus, notifiedPolice, notifiedAmbulance, notifiedFire, originalEnquiry, caseType, cause, dsaApplication, clientRiskTypes, counsellingServicesIssues, operation, timestamp, auditUser).mapTo[StoredCaseVersion]
->>>>>>> 77d35b56
+      (id, key, subject, created, team, version, state, incidentDate, onCampus, notifiedPolice, notifiedAmbulance, notifiedFire, originalEnquiry, caseType, cause, dsaApplication, clientRiskTypes, counsellingServicesIssues, studentSupportIssueTypes, studentSupportIssueTypeOther, operation, timestamp, auditUser).mapTo[StoredCaseVersion]
   }
 
   implicit class CaseExtensions[C[_]](val q: Query[Cases, StoredCase, C]) extends AnyVal {
