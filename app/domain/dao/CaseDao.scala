--- conflicted
+++ resolved
@@ -14,12 +14,7 @@
 import slick.jdbc.JdbcProfile
 import slick.jdbc.PostgresProfile.api._
 import slick.lifted.ProvenShape
-<<<<<<< HEAD
-import warwick.sso.Usercode
-import warwick.sso.UniversityID
-=======
 import warwick.sso.{UniversityID, Usercode}
->>>>>>> 0d9b0633
 
 import scala.collection.immutable
 import scala.concurrent.ExecutionContext
@@ -39,15 +34,11 @@
   def findClientsQuery(caseIds: Set[UUID]): Query[CaseClients, CaseClient, Seq]
   def insertLink(link: StoredCaseLink): DBIO[StoredCaseLink]
   def deleteLink(link: StoredCaseLink): DBIO[Done]
-<<<<<<< HEAD
-  def findLinks(caseID: UUID): DBIO[(Seq[CaseLink], Seq[CaseLink])] // (Outgoing, Incoming)
-  def listQuery(team: Option[Team], owner: Option[Usercode], state: CaseStateFilter): Query[Cases, Case, Seq]
-=======
   def findLinksQuery(caseID: UUID): Query[CaseLinks, StoredCaseLink, Seq]
   def insertNote(note: StoredCaseNote): DBIO[StoredCaseNote]
   def deleteNote(note: StoredCaseNote): DBIO[Done]
   def findNotesQuery(caseID: UUID): Query[CaseNotes, StoredCaseNote, Seq]
->>>>>>> 0d9b0633
+  def listQuery(team: Option[Team], owner: Option[Usercode], state: CaseStateFilter): Query[Cases, Case, Seq]
 }
 
 @Singleton
@@ -96,18 +87,17 @@
   override def deleteLink(link: StoredCaseLink): DBIO[Done] =
     caseLinks.delete(link)
 
-<<<<<<< HEAD
-  override def findLinks(caseID: UUID): DBIO[(Seq[CaseLink], Seq[CaseLink])] =
-    caseLinks.table
-      .join(cases.table).on(_.outgoingCaseID === _.id)
-      .join(cases.table).on(_._1.incomingCaseID === _.id)
-      .filter { case ((l, _), _) => l.outgoingCaseID === caseID || l.incomingCaseID === caseID }
-      .result
-      .map { results =>
-        results.map { case ((link, outgoing), incoming) =>
-          CaseLink(link.linkType, outgoing, incoming, link.version)
-        }.partition(_.outgoing.id.get == caseID)
-      }
+  override def findLinksQuery(caseID: UUID): Query[CaseLinks, StoredCaseLink, Seq] =
+    caseLinks.table.filter { l => l.outgoingCaseID === caseID || l.incomingCaseID === caseID }
+
+  override def insertNote(note: StoredCaseNote): DBIO[StoredCaseNote] =
+    caseNotes.insert(note)
+
+  override def deleteNote(note: StoredCaseNote): DBIO[Done] =
+    caseNotes.delete(note)
+
+  override def findNotesQuery(caseID: UUID): Query[CaseNotes, StoredCaseNote, Seq] =
+    caseNotes.table.filter(_.caseId === caseID)
 
   override def listQuery(team: Option[Team], owner: Option[Usercode], state: CaseStateFilter): Query[Cases, Case, Seq] = {
     owner.fold(cases.table.subquery)(u =>
@@ -126,19 +116,6 @@
       teamFilter && stateFilter
     })
   }
-=======
-  override def findLinksQuery(caseID: UUID): Query[CaseLinks, StoredCaseLink, Seq] =
-    caseLinks.table.filter { l => l.outgoingCaseID === caseID || l.incomingCaseID === caseID }
-
-  override def insertNote(note: StoredCaseNote): DBIO[StoredCaseNote] =
-    caseNotes.insert(note)
-
-  override def deleteNote(note: StoredCaseNote): DBIO[Done] =
-    caseNotes.delete(note)
-
-  override def findNotesQuery(caseID: UUID): Query[CaseNotes, StoredCaseNote, Seq] =
-    caseNotes.table.filter(_.caseId === caseID)
->>>>>>> 0d9b0633
 }
 
 object CaseDao {
@@ -448,15 +425,6 @@
     def idx = index("idx_case_link_version", (linkType, outgoingCaseID, incomingCaseID, version))
   }
 
-<<<<<<< HEAD
-  sealed trait CaseStateFilter extends EnumEntry
-  object CaseStateFilter extends PlayEnum[CaseStateFilter] {
-    case object Open extends CaseStateFilter
-    case object Closed extends CaseStateFilter
-    case object All extends CaseStateFilter
-
-    val values: immutable.IndexedSeq[CaseStateFilter] = findValues
-=======
   case class StoredCaseNote(
     id: UUID,
     caseId: UUID,
@@ -535,6 +503,14 @@
       (id, caseId, noteType, text, teamMember, created, version, operation, timestamp).mapTo[StoredCaseNoteVersion]
     def pk = primaryKey("pk_case_note_version", (id, timestamp))
     def idx = index("idx_case_note_version", (id, version))
->>>>>>> 0d9b0633
+  }
+
+  sealed trait CaseStateFilter extends EnumEntry
+  object CaseStateFilter extends PlayEnum[CaseStateFilter] {
+    case object Open extends CaseStateFilter
+    case object Closed extends CaseStateFilter
+    case object All extends CaseStateFilter
+
+    val values: immutable.IndexedSeq[CaseStateFilter] = findValues
   }
 }