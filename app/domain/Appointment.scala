--- conflicted
+++ resolved
@@ -8,12 +8,8 @@
 import helpers.JavaTime
 import play.api.data.format.Formatter
 import play.api.data.{FormError, Forms, Mapping}
-<<<<<<< HEAD
 import play.api.libs.json.{Json, Writes}
-import warwick.sso.{UniversityID, User, Usercode}
-=======
 import warwick.sso.{User, Usercode}
->>>>>>> 9d75d07c
 
 import scala.collection.immutable
 import scala.util.Try
@@ -87,10 +83,10 @@
 )
 
 object AppointmentRender {
-  def writer(clientLookup: Map[UUID, Set[Either[UniversityID, SitsProfile]]], userLookup: Map[Usercode, User]): Writes[AppointmentRender] = (o: AppointmentRender) => Json.obj(
+  def writer(userLookup: Map[Usercode, User]): Writes[AppointmentRender] = (o: AppointmentRender) => Json.obj(
     "id" -> o.appointment.id,
     "key" -> o.appointment.key.string,
-    "subject" -> o.appointment.subject(Some(userLookup), clientLookup.get(o.appointment.id)),
+    "subject" -> o.appointment.subject(Some(userLookup), Some(o.clients)),
     "start" -> o.appointment.start,
     "end" -> o.appointment.end,
     "url" -> controllers.admin.routes.AppointmentController.view(o.appointment.key).url,
@@ -112,16 +108,10 @@
       )
     },
     "clients" -> o.clients.map { client =>
-      val profile =
-        clientLookup.get(o.appointment.id)
-          .toSeq
-          .flatMap(_.toSeq.flatMap(_.right.toSeq))
-          .find(_.universityID == client.universityID)
-
       Json.obj(
         "client" -> Json.obj(
-          "universityID" -> client.universityID.string,
-          "fullName" -> profile.map(_.fullName),
+          "universityID" -> client.client.universityID.string,
+          "fullName" -> client.client.fullName,
         ),
         "state" -> client.state,
         "cancellationReason" -> client.cancellationReason,
