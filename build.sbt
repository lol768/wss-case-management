--- conflicted
+++ resolved
@@ -33,15 +33,9 @@
     javaOptions in Test += "-Dlogger.resource=test-logging.xml"
   )
 
-<<<<<<< HEAD
-val playUtilsVersion = "1.26"
+val playUtilsVersion = "1.29"
 val ssoClientVersion = "2.63"
-val warwickUtilsVersion = "20181130"
-=======
-val playUtilsVersion = "1.27"
-val ssoClientVersion = "2.62"
 val warwickUtilsVersion = "20190221"
->>>>>>> ca1ff174
 val enumeratumVersion = "1.5.13"
 val enumeratumSlickVersion = "1.5.15"
 
