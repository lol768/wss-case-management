--- conflicted
+++ resolved
@@ -33,11 +33,7 @@
     javaOptions in Test += "-Dlogger.resource=test-logging.xml"
   )
 
-<<<<<<< HEAD
 val playUtilsVersion = "1.36"
-=======
-val playUtilsVersion = "1.34"
->>>>>>> 75e918f7
 val ssoClientVersion = "2.63"
 val warwickUtilsVersion = "20190503"
 val enumeratumVersion = "1.5.13"
