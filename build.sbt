import warwick.Gulp
import warwick.Testing._

organization := "uk.ac.warwick"
name := """case-management"""

version := "1.0-SNAPSHOT"

scalaVersion := "2.12.6"

javacOptions ++= Seq("-source", "1.8", "-target", "1.8")

scalacOptions ++= Seq(
  "-encoding", "UTF-8", // yes, this is 2 args
  "-target:jvm-1.8",
  "-deprecation",
  "-feature",
  "-unchecked",
  "-Yno-adapted-args",
  "-Ywarn-numeric-widen",
  "-Xfatal-warnings",
  "-Xsource:2.13"
)
scalacOptions in Test ++= Seq("-Yrangepos")
scalacOptions in (Compile, doc) ++= Seq("-no-link-warnings")

autoAPIMappings := true

// Avoid some of the constant SBT "Updating"
updateOptions := updateOptions.value.withCachedResolution(true)

lazy val main = (project in file("."))
  .enablePlugins(WarwickProject, PlayScala)
  .settings(
    packageZipTarball in Universal := (packageZipTarball in Universal).dependsOn(webpack).value
  )

val playUtilsVersion = "1.15"
val ssoClientVersion = "2.48"
val enumeratumVersion = "1.5.13"
val enumeratumSlickVersion = "1.5.15"

val appDeps = Seq(
  guice,
  ws,
  cacheApi,
  filters,

  // v3.0.0 is Play 2.6.x and Slick 3.1.x
  "com.typesafe.play" %% "play-slick" % "3.0.3",
  "com.typesafe.play" %% "play-slick-evolutions" % "3.0.3",

  "com.typesafe.slick" %% "slick" % "3.2.3",

  "com.typesafe.akka" %% "akka-cluster" % "2.5.11",
  "com.typesafe.akka" %% "akka-cluster-tools" % "2.5.11",

  "org.postgresql" % "postgresql" % "42.2.4",

  // in-memory JNDI context used by Play to pass DataSource to Quartz
  "tyrex" % "tyrex" % "1.0.1",
  "org.quartz-scheduler" % "quartz" % "2.3.0",

  "net.codingwell" %% "scala-guice" % "4.1.0",
  "com.google.inject.extensions" % "guice-multibindings" % "4.1.0",
  "com.adrianhurt" %% "play-bootstrap" % "1.2-P26-B3",

  "uk.ac.warwick.sso" %% "sso-client-play" % ssoClientVersion,

<<<<<<< HEAD
  "uk.ac.warwick.play-utils" %% "accesslog" % playUtilsVersion,
  "uk.ac.warwick.play-utils" %% "objectstore" % playUtilsVersion,
  "uk.ac.warwick.play-utils" %% "slick" % playUtilsVersion,
=======
  "uk.ac.warwick.play-utils" %% "accesslog" % "1.16",
  "uk.ac.warwick.play-utils" %% "objectstore" % "1.16",
  "uk.ac.warwick.play-utils" %% "slick" % "1.16",
>>>>>>> 991bc213

  "com.github.mumoshu" %% "play2-memcached-play26" % "0.9.3-warwick",

  "com.beachape" %% "enumeratum" % enumeratumVersion,
  "com.beachape" %% "enumeratum-play" % enumeratumVersion,
  "com.beachape" %% "enumeratum-play-json" % enumeratumVersion,
  "com.beachape" %% "enumeratum-slick" % enumeratumSlickVersion
)

val testDeps = Seq(
  "org.mockito" % "mockito-all" % "1.10.19",
  "org.scalatest" %% "scalatest" % "3.0.3",
  "org.scalatestplus.play" %% "scalatestplus-play" % "3.1.0",
  "com.typesafe.akka" %% "akka-testkit" % "2.4.19",
  "uk.ac.warwick.sso" %% "sso-client-play-testing" % ssoClientVersion,
  "org.seleniumhq.selenium" % "selenium-java" % "3.14.0",
  "org.seleniumhq.selenium" % "selenium-chrome-driver" % "3.14.0",
  "com.h2database" % "h2" % "1.4.196"
).map(_ % Test)

libraryDependencies ++= (appDeps ++ testDeps).map(_.excludeAll(
  ExclusionRule(organization = "commons-logging"),
  // ehcache renamed ehcache-core, don't load in the old version
  ExclusionRule(organization = "net.sf.ehcache", name = "ehcache")
))

libraryDependencies += specs2 % Test

// Play provides two styles of routers, one expects its actions to be injected, the
// other, legacy style, accesses its actions statically.
routesGenerator := InjectedRoutesGenerator

// https://bugs.elab.warwick.ac.uk/browse/SSO-1653
dependencyOverrides += "xml-apis" % "xml-apis" % "1.4.01"

// Because jclouds is terrible
dependencyOverrides += "com.google.guava" % "guava" % "20.0"

// Because jclouds is terrible
dependencyOverrides += "com.google.code.gson" % "gson" % "2.5"

// Fix a dependency warning
dependencyOverrides += "org.json" % "json" % "20171018"

// Make built output available as Play assets.
unmanagedResourceDirectories in Assets += baseDirectory.value / "target/assets"

resolvers += Resolver.mavenLocal
resolvers += "scalaz-bintray" at "http://dl.bintray.com/scalaz/releases"
resolvers += "oauth" at "http://oauth.googlecode.com/svn/code/maven"
resolvers += "softprops-maven" at "http://dl.bintray.com/content/softprops/maven"
resolvers += "slack-client" at "https://mvnrepository.com/artifact/net.gpedro.integrations.slack/slack-webhook"
resolvers += "SBT plugins" at "https://repo.scala-sbt.org/scalasbt/sbt-plugin-releases/"
resolvers += "nexus" at "https://mvn.elab.warwick.ac.uk/nexus/content/groups/public"
credentials += Credentials(Path.userHome / ".ivy2" / ".credentials")

// Define a special test task which does not fail when any test fails, so sequential tasks will be performed no
// matter the test result.
lazy val bambooTest = taskKey[Unit]("Run tests for CI")

bambooTest := {
  // Capture the test result
  val testResult = (test in Test).result.dependsOn(dependencyCheck).value
}

dependencyCheckFailBuildOnCVSS := 5
dependencyCheckSuppressionFiles := Seq(baseDirectory.value / "dependency-check-suppressions.xml")

// Webpack task

import scala.sys.process.Process

lazy val webpack = taskKey[Unit]("Run webpack when packaging the application")

def runAudit(file: File): Int = Process("npm audit", file).!
def runWebpack(file: File): Int = Process("npm run build", file).!

webpack := {
  if (runAudit(baseDirectory.value) != 0) throw new Exception("Some npm dependencies have problems that need fixing.")
  if (runWebpack(baseDirectory.value) != 0) throw new Exception("Something went wrong when running webpack.")
}

// Generate a new AES key for object store encryption
lazy val newEncryptionKey = taskKey[Unit]("Generate and print a new encryption key")
newEncryptionKey := println(EncryptionKey.generate())

runner := runner.dependsOn(webpack).value
dist := dist.dependsOn(webpack).value
stage := stage.dependsOn(webpack).value<|MERGE_RESOLUTION|>--- conflicted
+++ resolved
@@ -35,7 +35,7 @@
     packageZipTarball in Universal := (packageZipTarball in Universal).dependsOn(webpack).value
   )
 
-val playUtilsVersion = "1.15"
+val playUtilsVersion = "1.16"
 val ssoClientVersion = "2.48"
 val enumeratumVersion = "1.5.13"
 val enumeratumSlickVersion = "1.5.15"
@@ -67,15 +67,9 @@
 
   "uk.ac.warwick.sso" %% "sso-client-play" % ssoClientVersion,
 
-<<<<<<< HEAD
   "uk.ac.warwick.play-utils" %% "accesslog" % playUtilsVersion,
   "uk.ac.warwick.play-utils" %% "objectstore" % playUtilsVersion,
   "uk.ac.warwick.play-utils" %% "slick" % playUtilsVersion,
-=======
-  "uk.ac.warwick.play-utils" %% "accesslog" % "1.16",
-  "uk.ac.warwick.play-utils" %% "objectstore" % "1.16",
-  "uk.ac.warwick.play-utils" %% "slick" % "1.16",
->>>>>>> 991bc213
 
   "com.github.mumoshu" %% "play2-memcached-play26" % "0.9.3-warwick",
 
