package services

import domain._
import domain.dao.{AbstractDaoTest, DaoRunner}
import helpers.{DataFixture, JavaTime}
import play.api.inject.bind
import play.api.inject.guice.GuiceApplicationBuilder
import uk.ac.warwick.util.core.DateTimeUtils
import warwick.sso.UniversityID

import scala.util.Random

class EnquiryServiceTest extends AbstractDaoTest {

  override def fakeApplicationBuilder: GuiceApplicationBuilder =
    super.fakeApplicationBuilder
      .overrides(
        bind[NotificationService].to[NullNotificationService]
      )

<<<<<<< HEAD
  val enquiryToday = Enquiry(universityID = null, subject = null, team = null)
  val enquiryLastWeek = enquiryToday.copy(version = JavaTime.offsetDateTime.minusWeeks(1))
  val enquiryNextWeek = enquiryToday.copy(version = JavaTime.offsetDateTime.plusWeeks(1))
=======
  val enquiryService = get[EnquiryService]
  val runner = get[DaoRunner]
>>>>>>> b4484018

  import profile.api._

  val uniId1 = UniversityID("1")

  class EnquiriesFixture(addMessages: Boolean) extends DataFixture {
    override def setup(): Unit = {
      for (_ <- 1 to 10) {
        val enquiryDate = JavaTime.offsetDateTime.minusDays(10L).plusHours(Random.nextInt(24*20).toLong)
        val enquiry = enquiryService.save(Enquiry(
          universityID = uniId1,
          team = Teams.StudentSupport,
          version = enquiryDate,
          created = enquiryDate
        ), MessageSave(
          "Hello", MessageSender.Client, None
        )).serviceValue

        if (addMessages) {
          for (_ <- 1 to 10) {
            val messageDate = enquiryDate.plusHours(Random.nextInt(1000).toLong)
            DateTimeUtils.useMockDateTime(messageDate.toInstant, () => {
              enquiryService.addMessage(enquiry, MessageSave("Reply!", MessageSender.Team, None))
            })
          }
        }
      }
    }

    override def teardown(): Unit = {
      runner.run(
        Enquiry.enquiries.table.delete andThen
          Enquiry.enquiries.versionsTable.delete andThen
          Message.messages.table.delete andThen
          Message.messages.versionsTable.delete andThen
          Message.messageClients.delete
      ).futureValue
    }
  }

  "querying by client" should {

    "sort enquiries by own version if no other messages" in {
      withData(new EnquiriesFixture(addMessages = false)) {
        val result = enquiryService.findEnquiriesForClient(uniId1).serviceValue
        val enquiries = result.map(_._1)
        val ids = enquiries.map(e => (e.id, e.version)).mkString("\n")
        val idsSorted = enquiries.sortBy(_.version).reverse.map(e => (e.id, e.version)).mkString("\n")
        ids mustBe idsSorted
      }
    }

    "sort enquiries by message version if newer" ignore {
      withData(new EnquiriesFixture(addMessages = true)) {
        val result = enquiryService.findEnquiriesForClient(uniId1).serviceValue
        // TODO check that sorting is as expected (most recent message/enquiry timestamp)
        ???
      }
    }

  }

}<|MERGE_RESOLUTION|>--- conflicted
+++ resolved
@@ -18,14 +18,8 @@
         bind[NotificationService].to[NullNotificationService]
       )
 
-<<<<<<< HEAD
-  val enquiryToday = Enquiry(universityID = null, subject = null, team = null)
-  val enquiryLastWeek = enquiryToday.copy(version = JavaTime.offsetDateTime.minusWeeks(1))
-  val enquiryNextWeek = enquiryToday.copy(version = JavaTime.offsetDateTime.plusWeeks(1))
-=======
   val enquiryService = get[EnquiryService]
   val runner = get[DaoRunner]
->>>>>>> b4484018
 
   import profile.api._
 
