--- conflicted
+++ resolved
@@ -147,22 +147,13 @@
 
       a.state mustBe AppointmentState.Provisional
 
-      // Accepting the appointment should confirm it
-<<<<<<< HEAD
+      // Accepting the appointment should accept it
       val updated = service.clientAccept(a.id, universityID).serviceValue
-      updated.state mustBe AppointmentState.Confirmed
+      updated.state mustBe AppointmentState.Accepted
 
       // Declining a confirmed appointment should set it back to provisional
       val updated2 = service.clientDecline(a.id, universityID, AppointmentCancellationReason.Clash).serviceValue
       updated2.state mustBe AppointmentState.Provisional
-=======
-      val updated2 = service.clientAccept(a.id, universityID).serviceValue
-      updated2.state mustBe AppointmentState.Accepted
-
-      // Declining a accepted appointment should set it back to provisional
-      val updated3 = service.clientDecline(a.id, universityID, AppointmentCancellationReason.Clash).serviceValue
-      updated3.state mustBe AppointmentState.Provisional
->>>>>>> ba812fc2
 
       val client1 = UniversityID("0672089")
       val client2 = UniversityID("0672088")
