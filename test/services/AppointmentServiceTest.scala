--- conflicted
+++ resolved
@@ -68,86 +68,42 @@
     }
 
     "find for render" in withData(new AppointmentFixture) { _ =>
-<<<<<<< HEAD
-      val singleClientNoCase = service.create(AppointmentSave(JavaTime.offsetDateTime, Duration.ofMinutes(15), Some(NamedLocation("My office")), Usercode("u1234567"), AppointmentType.FaceToFace), Set(UniversityID("0672089")), Teams.Counselling, Set.empty).serviceValue
-
-      service.findForRender(singleClientNoCase.key).serviceValue mustBe AppointmentRender(
-        singleClientNoCase,
-        Set(
-          AppointmentClient(UniversityID("0672089"), AppointmentState.Provisional, None)
-        ),
-        Set.empty,
-        Seq()
-      )
-
-      // Create cases to link to
-      val c = execWithCommit(CaseDao.cases.insert(Fixtures.cases.newCase()))
-      val c2 = execWithCommit(CaseDao.cases.insert(Fixtures.cases.newCase(1235)))
-
-      val multipleClientsWithCases = service.create(AppointmentSave(JavaTime.offsetDateTime, Duration.ofMinutes(10), None, Usercode("u1234444"), AppointmentType.Skype), Set(UniversityID("0672089"), UniversityID("0672088")), Teams.WellbeingSupport, Set(c.id.get, c2.id.get)).serviceValue
-
-      // Add some notes
-      val note1 = service.addNote(multipleClientsWithCases.id, AppointmentNoteSave("Note 1 test", Usercode("cusfal"))).serviceValue
-      val note2 = service.addNote(multipleClientsWithCases.id, AppointmentNoteSave("Note 2 test", Usercode("cusfal"))).serviceValue
-
-      service.findForRender(multipleClientsWithCases.key).serviceValue mustBe AppointmentRender(
-        multipleClientsWithCases,
-        Set(
-          AppointmentClient(UniversityID("0672088"), AppointmentState.Provisional, None),
-          AppointmentClient(UniversityID("0672089"), AppointmentState.Provisional, None)
-        ),
-        Set(c, c2),
-        Seq(note1, note2)
-      )
-
-      // remove a case
-      val multipleClientsWithCase = service.update(multipleClientsWithCases.id, AppointmentSave(JavaTime.offsetDateTime, Duration.ofMinutes(10), None, Usercode("u1234444"), AppointmentType.Skype ), Set(c.id.get), Set(UniversityID("0672089"), UniversityID("0672088")), multipleClientsWithCases.lastUpdated).serviceValue
-      service.findForRender(multipleClientsWithCase.key).serviceValue mustBe AppointmentRender(
-        multipleClientsWithCase,
-        Set(
-          AppointmentClient(UniversityID("0672088"), AppointmentState.Provisional, None),
-          AppointmentClient(UniversityID("0672089"), AppointmentState.Provisional, None)
-        ),
-        Set(c),
-        Seq(note1, note2)
-      )
-=======
       val now = JavaTime.offsetDateTime
 
       DateTimeUtils.useMockDateTime(now.toInstant, () => {
-        val singleClientNoCase = service.create(AppointmentSave(now, Duration.ofMinutes(15), Some(NamedLocation("My office")), Usercode("u1234567"), AppointmentType.FaceToFace), Set(UniversityID("0672089")), Teams.Counselling, None).serviceValue
+        val singleClientNoCase = service.create(AppointmentSave(now, Duration.ofMinutes(15), Some(NamedLocation("My office")), Usercode("u1234567"), AppointmentType.FaceToFace), Set(UniversityID("0672089")), Teams.Counselling, Set.empty).serviceValue
 
         service.findForRender(singleClientNoCase.key).serviceValue mustBe AppointmentRender(
           singleClientNoCase,
           Set(
             AppointmentClient(Client(UniversityID("0672089"), None, now), AppointmentState.Provisional, None)
           ),
-          None,
+          Set.empty,
           Seq()
         )
       })
 
-      // Create a case to link to
+      // Create cases to link to
       val c = execWithCommit(CaseDao.cases.insert(Fixtures.cases.newCase()))
+      val c2 = execWithCommit(CaseDao.cases.insert(Fixtures.cases.newCase(1235)))
 
       DateTimeUtils.useMockDateTime(now.toInstant, () => {
-        val multipleClientsWithCase = service.create(AppointmentSave(now, Duration.ofMinutes(10), None, Usercode("u1234444"), AppointmentType.Skype), Set(UniversityID("0672089"), UniversityID("0672088")), Teams.WellbeingSupport, Some(c.id.get)).serviceValue
+        val multipleClientsWithCases = service.create(AppointmentSave(now, Duration.ofMinutes(10), None, Usercode("u1234444"), AppointmentType.Skype), Set(UniversityID("0672089"), UniversityID("0672088")), Teams.WellbeingSupport, Set(c.id.get, c2.id.get)).serviceValue
 
         // Add some notes
-        val note1 = service.addNote(multipleClientsWithCase.id, AppointmentNoteSave("Note 1 test", Usercode("cusfal"))).serviceValue
-        val note2 = service.addNote(multipleClientsWithCase.id, AppointmentNoteSave("Note 2 test", Usercode("cusfal"))).serviceValue
-
-        service.findForRender(multipleClientsWithCase.key).serviceValue mustBe AppointmentRender(
-          multipleClientsWithCase,
+        val note1 = service.addNote(multipleClientsWithCases.id, AppointmentNoteSave("Note 1 test", Usercode("cusfal"))).serviceValue
+        val note2 = service.addNote(multipleClientsWithCases.id, AppointmentNoteSave("Note 2 test", Usercode("cusfal"))).serviceValue
+
+        service.findForRender(multipleClientsWithCases.key).serviceValue mustBe AppointmentRender(
+          multipleClientsWithCases,
           Set(
             AppointmentClient(Client(UniversityID("0672088"), None, now), AppointmentState.Provisional, None),
             AppointmentClient(Client(UniversityID("0672089"), None, now), AppointmentState.Provisional, None)
           ),
-          Some(c),
+          Set(c, c2),
           Seq(note2, note1)
         )
       })
->>>>>>> 9d75d07c
     }
 
     "find recently viewed" in withData(new AppointmentFixture) { a =>
@@ -161,6 +117,18 @@
       auditService.audit('AppointmentView, a.id.toString, 'Appointment, Json.obj())(Future.successful(Right(()))).serviceValue
 
       service.findRecentlyViewed(Usercode("cuscav"), 5).serviceValue mustBe Seq(a)
+    }
+
+    "update cases" in withData(new AppointmentFixture) { a =>
+      // Create a case to link to
+      val c = execWithCommit(CaseDao.cases.insert(Fixtures.cases.newCase()))
+      val c2 = execWithCommit(CaseDao.cases.insert(Fixtures.cases.newCase(1235)))
+      val c3 = execWithCommit(CaseDao.cases.insert(Fixtures.cases.newCase(1236)))
+
+      val before = service.create(AppointmentSave(JavaTime.offsetDateTime, Duration.ofMinutes(10), None, Usercode("u1234444"), AppointmentType.Skype), Set(), Teams.WellbeingSupport, Set(c.id.get, c2.id.get)).serviceValue
+      val after = service.update(before.id, AppointmentSave(JavaTime.offsetDateTime, Duration.ofMinutes(10), None, Usercode("u1234444"), AppointmentType.Skype ), Set(c.id.get, c3.id.get), Set(UniversityID("0672089"), UniversityID("0672088")), before.lastUpdated).serviceValue
+
+      service.findForRender(after.key).serviceValue.clientCases mustBe Set(c, c3)
     }
 
     "update appointment state when a client accepts an appointment" in withData(new AppointmentFixture) { a =>
