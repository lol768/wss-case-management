--- conflicted
+++ resolved
@@ -247,15 +247,12 @@
       Owner.owners.versionsTable.delete andThen
       ClientDao.clients.table.delete andThen
       ClientDao.clients.versionsTable.delete andThen
-<<<<<<< HEAD
+      MemberDao.members.table.delete andThen
+      MemberDao.members.versionsTable.delete andThen
       LocationDao.rooms.table.delete andThen
       LocationDao.rooms.versionsTable.delete andThen
       LocationDao.buildings.table.delete andThen
       LocationDao.buildings.versionsTable.delete andThen
-=======
-      MemberDao.members.table.delete andThen
-      MemberDao.members.versionsTable.delete andThen
->>>>>>> f0ab927e
       sql"ALTER SEQUENCE SEQ_CASE_ID RESTART WITH 1000".asUpdate andThen
       sql"ALTER SEQUENCE SEQ_APPOINTMENT_KEY RESTART WITH 1000".asUpdate andThen
       sql"ALTER SEQUENCE SEQ_ENQUIRY_KEY RESTART WITH 1000".asUpdate
