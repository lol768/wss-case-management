package domain

import java.time.{Duration, LocalDate}
import java.util.UUID

import domain.dao.AppointmentDao.{StoredAppointment, StoredAppointmentClient}
import domain.dao.CaseDao.StoredCase
import domain.dao.LocationDao.{StoredBuilding, StoredRoom}
import domain.dao._
import warwick.core.helpers.JavaTime
import warwick.sso._

object Fixtures {
  object users {
    val noUniId: User = Users.create(Usercode("nouniid"))
    private def undergrad(i: Int): User = Users.create(
      usercode = Usercode(s"student$i"),
      universityId = Some(UniversityID(f"${9900000+i}%d")),
      student = true,
      undergraduate = true
    )
    val studentNewVisitor: User = undergrad(1)
    val studentCaseClient: User = undergrad(2)

    private val baseStaff: User = Users.create(
      usercode = null,
      universityId = None,
      staff = true
    )

    // Staff users here correspond with webgroup members defined in test.conf
    val ss1: User = baseStaff.copy(
      usercode = Usercode("ss1"),
      universityId = Some(UniversityID("1700001")),
      name = Name(Some("Studentsupport"), Some("User1"))
    )

    // Staff users here correspond with webgroup members defined in test.conf
    val ss2: User = baseStaff.copy(
      usercode = Usercode("ss2"),
      universityId = Some(UniversityID("1700002")),
      name = Name(Some("Studentsupport"), Some("User2"))
    )

    val mh1: User = baseStaff.copy(
      usercode = Usercode("mh1"),
      universityId = Some(UniversityID("1700011")),
      name = Name(Some("MentalHealth"), Some("User1"))
    )

    val mh2: User = baseStaff.copy(
      usercode = Usercode("mh2"),
      universityId = Some(UniversityID("1700012")),
      name = Name(Some("MentalHealth"), Some("User2"))
    )
  }

  object profiles {
    val mat: SitsProfile = SitsProfile(
      universityID = UniversityID("0672089"),
      usercode = Usercode("u0672089"),
      fullName = "Mathew Mannion",
      dateOfBirth = LocalDate.of(1984, 8, 19),
      phoneNumber = None,
      warwickEmail = Some("m.mannion@warwick.ac.uk"),
      alternateEmail = None,
      address = None,
      residence = None,
      department = SitsDepartment("IN", "IT Services"),
      course = None,
      route = None,
      courseStatus = None,
      enrolmentStatus = None,
      attendance = None,
      group = None,
      yearOfStudy = None,
      startDate = None,
      endDate = None,
      nationality = None,
      dualNationality = None,
      tier4VisaRequired = None,
      disability = None,
      disabilityFundingStatus = None,
      jobTitle = Some("Service Owner"),
      photo = None,
      personalTutors = Nil,
      researchSupervisors = Nil,
      userType = UserType.Staff
    )

    val undergraduate = SitsProfile(
      universityID = UniversityID("1672089"),
      usercode = Usercode("u1672089"),
      fullName = "Mathew Mannion",
      dateOfBirth = LocalDate.of(1984, 8, 19),
      phoneNumber = None,
      warwickEmail = Some("m.mannion@warwick.ac.uk"),
      alternateEmail = None,
      address = None,
      residence = None,
      department = SitsDepartment("CH", "Chemistry"),
      course = None,
      route = None,
      courseStatus = None,
      enrolmentStatus = None,
      attendance = None,
      group = Some(StudentGroup.Undergraduate),
      yearOfStudy = Some(YearOfStudy(1, "1")),
      startDate = None,
      endDate = None,
      nationality = None,
      dualNationality = None,
      tier4VisaRequired = None,
      disability = None,
      disabilityFundingStatus = None,
      jobTitle = Some("Undergraduate - full-time"),
      photo = None,
      personalTutors = Nil,
      researchSupervisors = Nil,
      userType = UserType.Student
    )
  }

  object messages {
    def newMessage(
      ownerId: UUID,
      ownerType: MessageOwner,
      client: UniversityID,
      sender: MessageSender = MessageSender.Client,
      teamMember: Option[Usercode] = None,
      team: Option[Team] = None
    ) = Message(
      id = UUID.randomUUID(),
      text = "Hello",
      sender = sender,
      client = client,
      teamMember = teamMember,
      team = team,
      ownerId = ownerId,
      ownerType = ownerType
    )

    def newEnquiryMessage(enquiry: UUID, client: UniversityID): Message = newMessage(
      ownerId = enquiry,
      ownerType = MessageOwner.Enquiry,
      client = client
    )
  }

  object cases {
    def newStoredCase(issueKey: Int = 1234): StoredCase =
      StoredCase(
        UUID.randomUUID(),
        IssueKey(IssueKeyType.Case, issueKey),
        "Mental health assessment",
        JavaTime.offsetDateTime,
        Teams.MentalHealth,
        JavaTime.offsetDateTime,
        IssueState.Open,
        None,
        None,
        None,
        None,
        None,
        None,
        None,
        CaseCause.New,
        None,
        List(),
<<<<<<< HEAD
        List(),
        None
=======
        List()
>>>>>>> 77d35b56
      )

    def newDSAApplicationSave() = DSAApplicationSave(
      applicationDate = None,
      fundingApproved = None,
      confirmationDate = None,
      ineligibilityReason = None,
      fundingTypes = Set(),
    )
  }

  object appointments {
    def newStoredAppointment(issueKey: Int = 1234): StoredAppointment = StoredAppointment(
      UUID.randomUUID(),
      IssueKey(IssueKeyType.Appointment, issueKey),
      JavaTime.offsetDateTime
        .withHour(14).withMinute(0).withSecond(0).withNano(0),
      Duration.ofMinutes(45),
      None,
      Teams.MentalHealth,
      AppointmentType.FaceToFace,
      AppointmentPurpose.Consultation,
      AppointmentState.Provisional,
      None,
      List(),
      JavaTime.offsetDateTime,
      JavaTime.offsetDateTime,
    )

    def newStoredClient(appointmentID: UUID): StoredAppointmentClient = StoredAppointmentClient(
      UniversityID("1234567"),
      appointmentID: UUID,
      AppointmentState.Provisional,
      None,
      JavaTime.offsetDateTime,
      JavaTime.offsetDateTime,
    )
  }

  object locations {
    def newBuilding(name: String = "Ramphal", wai2GoID: Int = 12345): StoredBuilding = StoredBuilding(
      UUID.randomUUID(),
      name,
      wai2GoID,
      JavaTime.offsetDateTime,
      JavaTime.offsetDateTime,
    )

    def newRoom(buildingID: UUID, name: String = "R0.21", wai2GoID: Option[Int] = None): StoredRoom = StoredRoom(
      UUID.randomUUID(),
      buildingID,
      name,
      wai2GoID,
      available = true,
      JavaTime.offsetDateTime,
      JavaTime.offsetDateTime,
    )
  }

  object schemas {
    import domain.ExtendedPostgresProfile.api._
    def truncateAndReset =
      CaseDao.caseTags.table.delete andThen
      CaseDao.caseTags.versionsTable.delete andThen
      CaseDao.caseClients.table.delete andThen
      CaseDao.caseClients.versionsTable.delete andThen
      CaseDao.caseLinks.table.delete andThen
      CaseDao.caseLinks.versionsTable.delete andThen
      CaseDao.caseDocuments.table.delete andThen
      CaseDao.caseDocuments.versionsTable.delete andThen
      CaseDao.caseNotes.table.delete andThen
      CaseDao.caseNotes.versionsTable.delete andThen
      UploadedFileDao.uploadedFiles.table.delete andThen
      UploadedFileDao.uploadedFiles.versionsTable.delete andThen
      AuditEvent.auditEvents.delete andThen
      AppointmentDao.appointmentClients.table.delete andThen
      AppointmentDao.appointmentClients.versionsTable.delete andThen
      AppointmentDao.appointments.table.delete andThen
      AppointmentDao.appointments.versionsTable.delete andThen
      CaseDao.cases.table.delete andThen
      CaseDao.cases.versionsTable.delete andThen
      EnquiryDao.enquiries.table.delete andThen
      EnquiryDao.enquiries.versionsTable.delete andThen
      Message.messages.table.delete andThen
      Message.messages.versionsTable.delete andThen
      Owner.owners.table.delete andThen
      Owner.owners.versionsTable.delete andThen
      ClientDao.clients.table.delete andThen
      ClientDao.clients.versionsTable.delete andThen
      MemberDao.members.table.delete andThen
      MemberDao.members.versionsTable.delete andThen
      LocationDao.rooms.table.delete andThen
      LocationDao.rooms.versionsTable.delete andThen
      LocationDao.buildings.table.delete andThen
      LocationDao.buildings.versionsTable.delete andThen
      RegistrationDao.Registration.registrations.table.delete andThen
      RegistrationDao.Registration.registrations.versionsTable.delete andThen
      sql"ALTER SEQUENCE SEQ_CASE_ID RESTART WITH 1000".asUpdate andThen
      sql"ALTER SEQUENCE SEQ_APPOINTMENT_KEY RESTART WITH 1000".asUpdate andThen
      sql"ALTER SEQUENCE SEQ_ENQUIRY_KEY RESTART WITH 1000".asUpdate
  }
}<|MERGE_RESOLUTION|>--- conflicted
+++ resolved
@@ -167,12 +167,9 @@
         CaseCause.New,
         None,
         List(),
-<<<<<<< HEAD
+        List(),
         List(),
         None
-=======
-        List()
->>>>>>> 77d35b56
       )
 
     def newDSAApplicationSave() = DSAApplicationSave(
