--- conflicted
+++ resolved
@@ -9,16 +9,14 @@
 # Map static resources from the /public folder to the /assets URL path
 GET         /assets/*file                           @controllers.Assets.versioned(path="/public", file: Asset)
 
-<<<<<<< HEAD
-=======
 # Service health check
 GET         /service/gtg                            @controllers.ServiceCheckController.gtg
 GET         /service/healthcheck                    @controllers.ServiceCheckController.healthcheck
 
 # Other services
+POST        /service/flexipicker                    @controllers.FlexiPickerController.queryJson
 GET         /service/clientsearch                   @controllers.ClientSearchController.search(query: String ?= "")
 
->>>>>>> 28043405
 GET         /                                       @controllers.IndexController.home
 
 ## Clients ##
@@ -50,12 +48,6 @@
 
 GET         /sysadmin/masquerade                    @controllers.sysadmin.MasqueradeController.masquerade
 
-## Service controllers ##
-
-GET         /service/gtg                            @controllers.ServiceCheckController.gtg
-GET         /service/healthcheck                    @controllers.ServiceCheckController.healthcheck
-POST        /service/flexipicker                    @controllers.FlexiPickerController.queryJson
-
 ## Fallbacks ##
 
 # Handle trailing slashes in URLs
