# Routes
# This file defines all application routes (Higher priority routes first)
# ~~~~

->          /sso                                    sso.Routes

## Misc/System ##

# Map static resources from the /public folder to the /assets URL path
+notiming
GET         /assets/*file                           @controllers.Assets.versioned(path="/public", file: Asset)

# Service health check
GET         /service/gtg                            @controllers.ServiceCheckController.gtg
GET         /service/healthcheck                    @controllers.ServiceCheckController.healthcheck

# Other services
POST        /service/flexipicker                    @controllers.FlexiPickerController.queryJson
GET         /service/clientsearch                   @controllers.ClientSearchController.search(query: String ?= "")

GET         /                                       @controllers.IndexController.home

## Clients ##

GET         /register                               @controllers.registration.RegisterController.form
POST        /register                               @controllers.registration.RegisterController.submit

## Enquiries ##

GET         /enquiry                                @controllers.enquiries.EnquiryController.form()
POST        /enquiry                                @controllers.enquiries.EnquiryController.submit()

GET         /enquiry/:enquiryKey                    @controllers.enquiries.EnquiryMessagesController.messages(enquiryKey: domain.IssueKey)
POST        /enquiry/:enquiryKey                    @controllers.enquiries.EnquiryMessagesController.addMessage(enquiryKey: domain.IssueKey)

GET         /enquiry/:enquiryKey/close              @controllers.enquiries.EnquiryMessagesController.redirectToMessages(enquiryKey: domain.IssueKey)
POST        /enquiry/:enquiryKey/close              @controllers.enquiries.EnquiryMessagesController.close(enquiryKey: domain.IssueKey)
GET         /enquiry/:enquiryKey/reopen             @controllers.enquiries.EnquiryMessagesController.redirectToMessages(enquiryKey: domain.IssueKey)
POST        /enquiry/:enquiryKey/reopen             @controllers.enquiries.EnquiryMessagesController.reopen(enquiryKey: domain.IssueKey)

## Teams ##

GET         /team/:teamId                           @controllers.admin.AdminController.teamHome(teamId: String)

GET         /team/client/:universityID                          @controllers.admin.ClientController.client(universityID: warwick.sso.UniversityID)
POST        /team/client/:universityID                          @controllers.admin.ClientController.updateSummary(universityID: warwick.sso.UniversityID)
POST        /team/client/:universityID/invite                   @controllers.admin.ClientController.invite(universityID: warwick.sso.UniversityID)
GET         /team/client/:universityID/registration-history     @controllers.admin.ClientController.registrationHistory(universityID: warwick.sso.UniversityID)

<<<<<<< HEAD
GET         /team/enquiry/:id/reassign              @controllers.admin.TeamEnquiryController.reassignForm(id: java.util.UUID)
POST        /team/enquiry/:id/reassign              @controllers.admin.TeamEnquiryController.reassign(id: java.util.UUID)
GET         /team/enquiry/:id/owners                @controllers.admin.OwnersController.enquiryForm(id: java.util.UUID)
POST        /team/enquiry/:id/owners                @controllers.admin.OwnersController.enquirySubmit(id: java.util.UUID)
=======
GET         /team/enquiry/:enquiryKey/reassign      @controllers.admin.TeamEnquiryController.reassignForm(enquiryKey: domain.IssueKey)
POST        /team/enquiry/:enquiryKey/reassign      @controllers.admin.TeamEnquiryController.reassign(enquiryKey: domain.IssueKey)
GET         /team/enquiry/:enquiryKey/owners        @controllers.admin.EnquiryOwnersController.form(enquiryKey: domain.IssueKey)
POST        /team/enquiry/:enquiryKey/owners        @controllers.admin.EnquiryOwnersController.submit(enquiryKey: domain.IssueKey)
>>>>>>> 6ed11f6d

GET         /team/case/create/:teamId               @controllers.admin.CaseController.createForm(teamId: String)
POST        /team/case/create/:teamId               @controllers.admin.CaseController.create(teamId: String)
GET         /team/case/:caseKey                     @controllers.admin.CaseController.view(caseKey: domain.IssueKey)
GET         /team/case/:caseKey/edit                @controllers.admin.CaseController.editForm(caseKey: domain.IssueKey)
POST        /team/case/:caseKey                     @controllers.admin.CaseController.edit(caseKey: domain.IssueKey)
GET         /team/case/:caseKey/link                @controllers.admin.CaseController.linkForm(caseKey: domain.IssueKey)
POST        /team/case/:caseKey/link                @controllers.admin.CaseController.link(caseKey: domain.IssueKey)
POST        /team/case/:caseKey/note                @controllers.admin.CaseController.addNote(caseKey: domain.IssueKey)
GET         /team/case/:caseKey/note/:id            @controllers.admin.CaseController.editNoteForm(caseKey: domain.IssueKey, id: java.util.UUID)
POST        /team/case/:caseKey/note/:id            @controllers.admin.CaseController.editNote(caseKey: domain.IssueKey, id: java.util.UUID)
POST        /team/case/:caseKey/note/:id/delete     @controllers.admin.CaseController.deleteNote(caseKey: domain.IssueKey, id: java.util.UUID)
DELETE      /team/case/:caseKey/note/:id            @controllers.admin.CaseController.deleteNote(caseKey: domain.IssueKey, id: java.util.UUID)
POST        /team/case/:caseKey/close               @controllers.admin.CaseController.close(caseKey: domain.IssueKey)
POST        /team/case/:caseKey/reopen              @controllers.admin.CaseController.reopen(caseKey: domain.IssueKey)
GET         /team/case/:caseKey/owners              @controllers.admin.OwnersController.caseForm(caseKey: domain.IssueKey)
POST        /team/case/:caseKey/owners              @controllers.admin.OwnersController.caseSubmit(caseKey: domain.IssueKey)

## Admins/Sysadmins ##

GET         /sysadmin/masquerade                    @controllers.sysadmin.MasqueradeController.masquerade

## Fallbacks ##

# Handle trailing slashes in URLs
GET         /*path/                                 @controllers.IndexController.redirectToPath(path: String)
<|MERGE_RESOLUTION|>--- conflicted
+++ resolved
@@ -47,17 +47,10 @@
 POST        /team/client/:universityID/invite                   @controllers.admin.ClientController.invite(universityID: warwick.sso.UniversityID)
 GET         /team/client/:universityID/registration-history     @controllers.admin.ClientController.registrationHistory(universityID: warwick.sso.UniversityID)
 
-<<<<<<< HEAD
-GET         /team/enquiry/:id/reassign              @controllers.admin.TeamEnquiryController.reassignForm(id: java.util.UUID)
-POST        /team/enquiry/:id/reassign              @controllers.admin.TeamEnquiryController.reassign(id: java.util.UUID)
-GET         /team/enquiry/:id/owners                @controllers.admin.OwnersController.enquiryForm(id: java.util.UUID)
-POST        /team/enquiry/:id/owners                @controllers.admin.OwnersController.enquirySubmit(id: java.util.UUID)
-=======
-GET         /team/enquiry/:enquiryKey/reassign      @controllers.admin.TeamEnquiryController.reassignForm(enquiryKey: domain.IssueKey)
-POST        /team/enquiry/:enquiryKey/reassign      @controllers.admin.TeamEnquiryController.reassign(enquiryKey: domain.IssueKey)
-GET         /team/enquiry/:enquiryKey/owners        @controllers.admin.EnquiryOwnersController.form(enquiryKey: domain.IssueKey)
-POST        /team/enquiry/:enquiryKey/owners        @controllers.admin.EnquiryOwnersController.submit(enquiryKey: domain.IssueKey)
->>>>>>> 6ed11f6d
+GET         /team/enquiry/:enquiryKey/reassign              @controllers.admin.TeamEnquiryController.reassignForm(id: java.util.UUID)
+POST        /team/enquiry/:enquiryKey/reassign              @controllers.admin.TeamEnquiryController.reassign(id: java.util.UUID)
+GET         /team/enquiry/:enquiryKey/owners                @controllers.admin.OwnersController.enquiryForm(enquiryKey: domain.IssueKey)
+POST        /team/enquiry/:enquiryKey/owners                @controllers.admin.OwnersController.enquirySubmit(enquiryKey: domain.IssueKey)
 
 GET         /team/case/create/:teamId               @controllers.admin.CaseController.createForm(teamId: String)
 POST        /team/case/create/:teamId               @controllers.admin.CaseController.create(teamId: String)
