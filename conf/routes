--- conflicted
+++ resolved
@@ -32,15 +32,10 @@
 
 GET         /                                       @controllers.IndexController.home
 GET         /my-appointments                        @controllers.appointments.AppointmentController.redirectToMyAppointments
-<<<<<<< HEAD
 GET         /enquiries                              @controllers.IndexController.enquiries
-GET         /closed-enquiries                       @controllers.IndexController.closedEnquiries
+GET         /closed-enquiries                       @controllers.IndexController.closedEnquiries(page: Int ?= 0)
 GET         /cases                                  @controllers.IndexController.cases
-GET         /closed-cases                           @controllers.IndexController.closedCases
-=======
-GET         /closed-enquiries                       @controllers.IndexController.closedEnquiries(page: Int ?= 0)
 GET         /closed-cases                           @controllers.IndexController.closedCases(page: Int ?= 0)
->>>>>>> 1c72f784
 GET         /at-risk-clients                        @controllers.IndexController.atRiskClients
 GET         /appointments                           @controllers.IndexController.appointments(start: Option[java.time.OffsetDateTime] ?= None, end: Option[java.time.OffsetDateTime] ?= None)
 GET         /messages                               @controllers.IndexController.messages
@@ -69,15 +64,10 @@
 ## Teams ##
 
 GET         /team/:teamId                           @controllers.admin.AdminController.teamHome(teamId: String)
-<<<<<<< HEAD
 GET         /team/:teamId/enquiries                 @controllers.admin.AdminController.enquiries(teamId: String)
-GET         /team/:teamId/closed-enquiries          @controllers.admin.AdminController.closedEnquiries(teamId: String)
+GET         /team/:teamId/closed-enquiries          @controllers.admin.AdminController.closedEnquiries(teamId: String, page: Int ?= 0)
 GET         /team/:teamId/cases                     @controllers.admin.AdminController.cases(teamId: String)
-GET         /team/:teamId/closed-cases              @controllers.admin.AdminController.closedCases(teamId: String)
-=======
-GET         /team/:teamId/closed-enquiries          @controllers.admin.AdminController.closedEnquiries(teamId: String, page: Int ?= 0)
 GET         /team/:teamId/closed-cases              @controllers.admin.AdminController.closedCases(teamId: String, page: Int ?= 0)
->>>>>>> 1c72f784
 GET         /team/:teamId/at-risk-clients           @controllers.admin.AdminController.atRiskClients(teamId: String)
 GET         /team/:teamId/appointments              @controllers.admin.AdminController.appointments(teamId: String, start: Option[java.time.OffsetDateTime] ?= None, end: Option[java.time.OffsetDateTime] ?= None)
 
