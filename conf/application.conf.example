--- conflicted
+++ resolved
@@ -1,13 +1,5 @@
 include "defaults"
-<<<<<<< HEAD
-
-app {
-  name.uppercase = "CaseManagement"
-  name.id = "case-management"
-}
-=======
 include "local-dev"
->>>>>>> e280888b
 
 domain = "changeme.warwick.ac.uk"
 
