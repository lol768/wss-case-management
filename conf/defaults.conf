--- conflicted
+++ resolved
@@ -13,16 +13,13 @@
 app {
   name.uppercase = "CaseManagement"
   name.id = "case-management"
-<<<<<<< HEAD
+  # Override this locally to use entirely different webgroups from prod
+  webgroup.prefix = "in-"${app.name.id}"-"
+  webgroup.team.prefix = ${app.webgroup.prefix}"team-"
 
   enquiries {
     initialTeamId = studentsupport
   }
-=======
-  # Override this locally to use entirely different webgroups from prod
-  webgroup.prefix = "in-"${app.name.id}"-"
-  webgroup.team.prefix = ${app.webgroup.prefix}"team-"
->>>>>>> f034b01d
 }
 
 memcached.consistentHashing = true
