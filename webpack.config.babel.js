import path from 'path';
import EventEmitter from 'events';
import WebpackNotifierPlugin from 'webpack-notifier';
import RemovePlugin from 'remove-files-webpack-plugin';
import { ProvidePlugin } from 'webpack';

import PlayFingerprintsPlugin from './build-tooling/PlayFingerprintsPlugin';
import WatchEventsPlugin from './build-tooling/WatchEventsPlugin';

const merge = require('webpack-merge');
const tooling = require('./build-tooling/webpack.tooling');

const paths = {
  ROOT: __dirname,
  RELATIVE_ASSETS: 'target/assets',
  ASSETS: path.join(__dirname, 'target/assets'),
  NODE_MODULES: path.join(__dirname, 'node_modules/id7'),
  ID7: path.join(__dirname, 'node_modules/id7'),
  ENTRY: './app/assets/js/main.js',
  PUBLIC_PATH: '/assets',
};

const commonConfig = merge([
  {
    output: {
      path: paths.ASSETS,
      publicPath: paths.PUBLIC_PATH,
    },
    node: {
      // Fix Webpack global CSP violation https://github.com/webpack/webpack/issues/6461
      global: false,
    },
    plugins: [
      // Fix Webpack global CSP violation https://github.com/webpack/webpack/issues/6461
      new ProvidePlugin({
        global: require.resolve('./build-tooling/global.js'),
      }),
      new PlayFingerprintsPlugin(),
      new RemovePlugin({
        before: {
          root: paths.ROOT,
          include: [paths.RELATIVE_ASSETS],
        },
        after: {
          root: paths.ROOT,
          test: [
            {
              folder: paths.RELATIVE_ASSETS,
              method: filePath => (new RegExp(/style\.js.*$/, 'm').test(filePath)),
            },
          ],
        },
      }),
    ],
    resolve: {
      alias: {
        id7: paths.ID7,
      },
    },
    externals: {
      jquery: 'jQuery'
    }
  },
  tooling.lintJS(),
  tooling.transpileJS({
    entry: {
      main: paths.ENTRY,
    },
  }),
  tooling.copyNpmDistAssets({
    dest: path.join(paths.ASSETS, 'lib'),
    modules: ['id7'],
  }),
  tooling.copyLocalImages({
    dest: paths.ASSETS,
  }),
  tooling.extractCSS({
    resolverPaths: [
      paths.NODE_MODULES,
    ],
  }),
]);

const productionConfig = merge([
  {
    mode: 'production',
  },
  tooling.transpileJS(),
  tooling.minify(),
  tooling.generateSourceMaps('source-map'),
]);

const developmentConfig = merge([
  {
    mode: 'development',
    plugins: [
      new WebpackNotifierPlugin(),
      new WatchEventsPlugin({ emitter: new EventEmitter() }),
    ],
  },
  tooling.generateSourceMaps('inline-cheap-source-map'),
]);

<<<<<<< HEAD
module.exports = (env) => {
  let config = merge(commonConfig, developmentConfig, { mode: env });


  if (env === 'production') {
    config = merge(commonConfig, productionConfig, { mode: env });
=======
module.exports = ({ production } = {}) => {
  if (production) {
    return merge(commonConfig, productionConfig);
  } else {
    return merge(commonConfig, developmentConfig);
>>>>>>> 387a16c0
  }
};<|MERGE_RESOLUTION|>--- conflicted
+++ resolved
@@ -101,19 +101,10 @@
   tooling.generateSourceMaps('inline-cheap-source-map'),
 ]);
 
-<<<<<<< HEAD
-module.exports = (env) => {
-  let config = merge(commonConfig, developmentConfig, { mode: env });
-
-
-  if (env === 'production') {
-    config = merge(commonConfig, productionConfig, { mode: env });
-=======
 module.exports = ({ production } = {}) => {
   if (production) {
     return merge(commonConfig, productionConfig);
   } else {
     return merge(commonConfig, developmentConfig);
->>>>>>> 387a16c0
   }
 };